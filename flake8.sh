--- conflicted
+++ resolved
@@ -4,9 +4,9 @@
     openstates/al \
     openstates/ar \
     openstates/az \
+    openstates/ct \
     openstates/dc \
     openstates/de \
-    openstates/ct \
     openstates/fl \
     openstates/hi \
     openstates/id \
@@ -17,6 +17,7 @@
     openstates/mi \
     openstates/mn \
     openstates/mo \
+    openstates/ms \
     openstates/mt \
     openstates/nc \
     openstates/ne \
@@ -26,13 +27,9 @@
     openstates/or \
     openstates/pa \
     openstates/sc \
+    openstates/sd \
     openstates/va \
-<<<<<<< HEAD
-    openstates/ms \
-=======
     openstates/wa \
->>>>>>> 86af20be
-    openstates/sd \
     openstates/wi \
     openstates/wy \
     openstates/utils \
