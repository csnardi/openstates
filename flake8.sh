--- conflicted
+++ resolved
@@ -1,9 +1,5 @@
 python3 -m flake8 \
     openstates/fl \
-<<<<<<< HEAD
+    openstates/nc \
     openstates/va \
-    pupa2billy
-=======
-    openstates/nc \
-    pupa2billy
->>>>>>> d999e615
+    pupa2billy