#!/bin/sh

python3 -m flake8 \
    openstates/al \
    openstates/ar \
    openstates/az \
    openstates/dc \
    openstates/de \
    openstates/fl \
    openstates/hi \
    openstates/id \
    openstates/in \
    openstates/ky \
    openstates/mi \
    openstates/mn \
    openstates/mt \
    openstates/nc \
    openstates/ne \
    openstates/nj \
    openstates/nm \
    openstates/oh \
    openstates/or \
    openstates/pa \
    openstates/sc \
    openstates/va \
<<<<<<< HEAD
    openstates/ms \
=======
    openstates/sd \
>>>>>>> 778c5d31
    openstates/wi \
    openstates/wy \
    openstates/utils \
    pupa2billy
<|MERGE_RESOLUTION|>--- conflicted
+++ resolved
@@ -23,11 +23,8 @@
     openstates/pa \
     openstates/sc \
     openstates/va \
-<<<<<<< HEAD
     openstates/ms \
-=======
     openstates/sd \
->>>>>>> 778c5d31
     openstates/wi \
     openstates/wy \
     openstates/utils \
