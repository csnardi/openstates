#!/bin/sh

python3 -m flake8 \
    openstates/al \
    openstates/ar \
    openstates/az \
    openstates/ct \
    openstates/dc \
    openstates/de \
    openstates/fl \
    openstates/hi \
    openstates/id \
    openstates/in \
    openstates/ks \
    openstates/ky \
<<<<<<< HEAD
    openstates/me \
=======
    openstates/md \
>>>>>>> 99a44508
    openstates/mi \
    openstates/mn \
    openstates/mo \
    openstates/ms \
    openstates/mt \
    openstates/nc \
    openstates/ne \
    openstates/nj \
    openstates/nm \
    openstates/oh \
    openstates/or \
    openstates/pa \
    openstates/sc \
    openstates/sd \
    openstates/va \
    openstates/wa \
    openstates/wi \
    openstates/wy \
    openstates/utils \
    pupa2billy
<|MERGE_RESOLUTION|>--- conflicted
+++ resolved
@@ -13,11 +13,8 @@
     openstates/in \
     openstates/ks \
     openstates/ky \
-<<<<<<< HEAD
+    openstates/md \
     openstates/me \
-=======
-    openstates/md \
->>>>>>> 99a44508
     openstates/mi \
     openstates/mn \
     openstates/mo \
