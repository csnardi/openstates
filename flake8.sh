python3 -m flake8 \
    openstates/al \
    openstates/az \
    openstates/dc \
    openstates/de \
    openstates/fl \
    openstates/id \
    openstates/in \
    openstates/ky \
    openstates/mi \
    openstates/mn \
    openstates/mt \
    openstates/nc \
    openstates/nj \
    openstates/nm \
    openstates/oh \
    openstates/pa \
    openstates/sc \
    openstates/va \
<<<<<<< HEAD
    openstates/utils \
    pupa2billy
=======
    openstates/or \
    pupa2billy
>>>>>>> f26dda59
<|MERGE_RESOLUTION|>--- conflicted
+++ resolved
@@ -14,13 +14,9 @@
     openstates/nj \
     openstates/nm \
     openstates/oh \
+    openstates/or \
     openstates/pa \
     openstates/sc \
     openstates/va \
-<<<<<<< HEAD
     openstates/utils \
     pupa2billy
-=======
-    openstates/or \
-    pupa2billy
->>>>>>> f26dda59
