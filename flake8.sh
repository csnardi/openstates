#!/bin/sh

python3 -m flake8 \
    openstates/al \
    openstates/ar \
    openstates/az \
    openstates/dc \
    openstates/de \
    openstates/fl \
    openstates/id \
    openstates/in \
    openstates/ky \
    openstates/mi \
    openstates/mn \
    openstates/mt \
    openstates/nc \
    openstates/nj \
    openstates/nm \
    openstates/oh \
    openstates/or \
    openstates/pa \
    openstates/sc \
    openstates/va \
<<<<<<< HEAD
    openstates/sd \
    openstates/wi \
    openstates/utils \
    pupa2billy
=======
    openstates/wy \
    pupa2billy
>>>>>>> 3df9ebe1
<|MERGE_RESOLUTION|>--- conflicted
+++ resolved
@@ -21,12 +21,8 @@
     openstates/pa \
     openstates/sc \
     openstates/va \
-<<<<<<< HEAD
     openstates/sd \
     openstates/wi \
+    openstates/wy \
     openstates/utils \
     pupa2billy
-=======
-    openstates/wy \
-    pupa2billy
->>>>>>> 3df9ebe1
