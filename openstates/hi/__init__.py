metadata = dict(
    name='Hawaii',
    abbreviation='hi',
    legislature_name='Hawaii State Legislature',
    upper_chamber_name='Senate',
    lower_chamber_name='House of Representatives',
    upper_chamber_title='Senator',
    lower_chamber_title='Representative',
    upper_chamber_term=4,
    lower_chamber_term=2,
    terms = [
        #{'name': '2009-2010',
        # 'sessions': ['2009 Regular Session',
        #              '2009 First Special Session',
        #              '2009 Second Special Session',
        #              '2009 Third Special Session',
        #              '2010 Regular Session',
        #              '2010 First Special Session',
        #              '2010 Second Special Session',
        #             ],
        # 'start_year': 2009, 'end_year': 2010},
        {'name': '2011-2012',
         'sessions': ['2011 Regular Session',
                     ],
         'start_year': 2011, 'end_year': 2012},
     ],
    session_details={
        '2011 Regular Session': {'display_name': '2011 Regular Session'},
    },
    feature_flags=['subjects'],
)

def session_list():
<<<<<<< HEAD
    return []
    #from billy.scrape.utils import url_xpath
    #return url_xpath('http://www.capitol.hawaii.gov/site1/archives/'
    #                 'archives.asp', '//li/a/text()')
=======
    # class = roundedrect gradientgray shadow
    from billy.scrape.utils import url_xpath
    sessions = url_xpath('http://www.capitol.hawaii.gov/archives/main.aspx',
            "//div[@class='roundedrect gradientgray shadow']/a/text()"
        )
    sessions.remove('Archives Main')
    return sessions
>>>>>>> 1f972417
<|MERGE_RESOLUTION|>--- conflicted
+++ resolved
@@ -31,17 +31,9 @@
 )
 
 def session_list():
-<<<<<<< HEAD
-    return []
-    #from billy.scrape.utils import url_xpath
-    #return url_xpath('http://www.capitol.hawaii.gov/site1/archives/'
-    #                 'archives.asp', '//li/a/text()')
-=======
-    # class = roundedrect gradientgray shadow
     from billy.scrape.utils import url_xpath
     sessions = url_xpath('http://www.capitol.hawaii.gov/archives/main.aspx',
             "//div[@class='roundedrect gradientgray shadow']/a/text()"
         )
     sessions.remove('Archives Main')
-    return sessions
->>>>>>> 1f972417
+    return sessions