from pupa.scrape import Jurisdiction, Organization
from openstates.utils.lxmlize import url_xpath
from .people import HIPersonScraper
# from .events import HIEventScraper
from .bills import HIBillScraper
from .committees import HICommitteeScraper
settings = dict(SCRAPELIB_TIMEOUT=300)


class Hawaii(Jurisdiction):

    division_id = "ocd-division/country:us/state:hi"
    classification = "government"
    name = "Hawaii"
    url = "http://capitol.hawaii.gov"
    scrapers = {
        'people': HIPersonScraper,
        'bills': HIBillScraper,
        'committees': HICommitteeScraper,
        # 'events': HIEventScraper
    }
    parties = [
        {'name': 'Republican'},
        {'name': 'Democratic'}
    ]
    legislative_sessions = [
        {
            "_scraped_name": "2012",
            "identifier": "2011 Regular Session",
            "name": "2011-2012 Regular Session"
        },
        {
            "_scraped_name": "2013",
            "identifier": "2013 Regular Session",
            "name": "2013 Regular Session"
        },
        {
            "_scraped_name": "2014",
            "identifier": "2014 Regular Session",
            "name": "2014 Regular Session"
        },
        {
<<<<<<< HEAD
            'name': '2017-2018',
            'sessions': [
                '2017 Regular Session',
            ],
            'start_year' : 2017,
            'end_year'   : 2018,
        },
     ],
    session_details={
        '2017 Regular Session' : {
            'display_name'  : '2017 Regular Session',
            '_scraped_name' : '2017',
            'start_date': '2017-01-18',
            'end_date': '2017-05-04'
        },
        '2016 Regular Session' : {
            'display_name'  : '2016 Regular Session',
            '_scraped_name' : '2016'
        },
        '2015 Regular Session' : {
            'display_name'  : '2015 Regular Session',
            '_scraped_name' : '2015'
        },
        '2014 Regular Session' : {
            'display_name'  : '2014 Regular Session',
            '_scraped_name' : '2014'
        },
        '2013 Regular Session' : {
            'display_name'  : '2013 Regular Session',
            '_scraped_name' : '2013'
        },
        '2011 Regular Session' : {
            'display_name'  : '2011-2012 Regular Session',
            # was 2011, now 2012 to make scraper keep working for 2011-2012
            '_scraped_name' : '2012'
=======
            "_scraped_name": "2015",
            "identifier": "2015 Regular Session",
            "name": "2015 Regular Session"
>>>>>>> b0c7c94b
        },
        {
            "_scraped_name": "2016",
            "identifier": "2016 Regular Session",
            "name": "2016 Regular Session"
        },
        {
            "_scraped_name": "2017",
            "identifier": "2017 Regular Session",
            "name": "2017 Regular Session"
        }
    ]
    ignored_scraped_sessions = [
        "2011",
        "2010",
        "2009",
        "2008",
        "2007",
        "2006",
        "2005",
        "2004",
        "2003",
        "2002",
        "2001",
        "2000",
        "1999"
    ]

    def get_organizations(self):
        legislature_name = "Hawaii State Legislature"
        lower_chamber_name = "House"
        lower_seats = 51
        lower_title = "Representative"
        upper_chamber_name = "Senate"
        upper_seats = 25
        upper_title = "Senator"

        legislature = Organization(name=legislature_name,
                                   classification="legislature")
        upper = Organization(upper_chamber_name, classification='upper',
                             parent_id=legislature._id)
        lower = Organization(lower_chamber_name, classification='lower',
                             parent_id=legislature._id)

        for n in range(1, upper_seats + 1):
            upper.add_post(
                label=str(n), role=upper_title,
                division_id='{}/sldu:{}'.format(self.division_id, n))
        for n in range(1, lower_seats + 1):
            lower.add_post(
                label=str(n), role=lower_title,
                division_id='{}/sldl:{}'.format(self.division_id, n))

        yield legislature
        yield upper
        yield lower

    def get_session_list(self):
        # doesn't include current session, we need to change it
        sessions = url_xpath('http://www.capitol.hawaii.gov/archives/main.aspx',
                             "//div[@class='roundedrect gradientgray shadow']/a/text()"
                             )
        sessions.remove("Archives Main")
        return sessions<|MERGE_RESOLUTION|>--- conflicted
+++ resolved
@@ -40,47 +40,9 @@
             "name": "2014 Regular Session"
         },
         {
-<<<<<<< HEAD
-            'name': '2017-2018',
-            'sessions': [
-                '2017 Regular Session',
-            ],
-            'start_year' : 2017,
-            'end_year'   : 2018,
-        },
-     ],
-    session_details={
-        '2017 Regular Session' : {
-            'display_name'  : '2017 Regular Session',
-            '_scraped_name' : '2017',
-            'start_date': '2017-01-18',
-            'end_date': '2017-05-04'
-        },
-        '2016 Regular Session' : {
-            'display_name'  : '2016 Regular Session',
-            '_scraped_name' : '2016'
-        },
-        '2015 Regular Session' : {
-            'display_name'  : '2015 Regular Session',
-            '_scraped_name' : '2015'
-        },
-        '2014 Regular Session' : {
-            'display_name'  : '2014 Regular Session',
-            '_scraped_name' : '2014'
-        },
-        '2013 Regular Session' : {
-            'display_name'  : '2013 Regular Session',
-            '_scraped_name' : '2013'
-        },
-        '2011 Regular Session' : {
-            'display_name'  : '2011-2012 Regular Session',
-            # was 2011, now 2012 to make scraper keep working for 2011-2012
-            '_scraped_name' : '2012'
-=======
             "_scraped_name": "2015",
             "identifier": "2015 Regular Session",
             "name": "2015 Regular Session"
->>>>>>> b0c7c94b
         },
         {
             "_scraped_name": "2016",
@@ -90,7 +52,9 @@
         {
             "_scraped_name": "2017",
             "identifier": "2017 Regular Session",
-            "name": "2017 Regular Session"
+            "name": "2017 Regular Session",
+            'start_date': '2017-01-18',
+            'end_date': '2017-05-04'
         }
     ]
     ignored_scraped_sessions = [
