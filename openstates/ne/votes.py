--- conflicted
+++ resolved
@@ -97,13 +97,8 @@
                     for p in people:
                         if p:
                             # special cases for long name w/ 1 space
-<<<<<<< HEAD
-                            if p.startswith(('Lautenbaugh ', 'Langemeier ', 'McCollister ', 'Pansing Brooks ', 'Schumacher ')):
-=======
-                            if p.startswith(
-                                    ('Lautenbaugh ', 'Langemeier ', 'McCollister ',
-                                        'Pansing Brooks ')):
->>>>>>> 087a1819
+                            if p.startswith(('Lautenbaugh ', 'Langemeier ', 'McCollister ',
+                                             'Pansing Brooks ', 'Schumacher ')):
                                 p1, p2 = p.split(' ', 1)
                                 vote.vote(state, p1)
                                 vote.vote(state, p2)
