import re
import datetime

from billy.scrape import NoDataForPeriod
from billy.scrape.legislators import LegislatorScraper, Legislator

import lxml.html
import xlrd

excel_mapping = {
    'district': 0,
    'town_represented': 2,        
    'full_name': 3,
    'party': 4,
    'address': 5,
    'email': 6,
}

class RILegislatorScraper(LegislatorScraper):
  state = 'ri'

  def scrape(self, chamber, term):
    self.validate_term(term, latest_only=True)

    if chamber == 'upper':
      url = ('http://www.rilin.state.ri.us/Documents/Senators.xls')
      rep_type = 'Senator '
    elif chamber == 'lower':
      url = ('http://www.rilin.state.ri.us/Documents/Representatives.xls')
      rep_type = 'Representative '
      
    with self.urlopen(url) as senator_xls:
      with open('ri_senate.xls', 'w') as f:
        f.write(senator_xls)

    wb = xlrd.open_workbook('ri_senate.xls')
    sh = wb.sheet_by_index(0)

    for rownum in xrange(1, sh.nrows):
      d = {}
      for field, col_num in excel_mapping.iteritems():
        d[field] = str(sh.cell(rownum, col_num).value)
<<<<<<< HEAD
        self.log(d)

=======
      district_name = "District " + d['district']
      full_name = re.sub(rep_type, '', d['full_name']).strip()
      leg = Legislator(term, chamber, district_name, full_name,
                       '', '', '',
                       d['party'], 
                       office_address=d['address'],
                       email=d['email'])
      leg.add_source(url)
      
      self.save_legislator(leg)
>>>>>>> f873d594
        <|MERGE_RESOLUTION|>--- conflicted
+++ resolved
@@ -40,10 +40,6 @@
       d = {}
       for field, col_num in excel_mapping.iteritems():
         d[field] = str(sh.cell(rownum, col_num).value)
-<<<<<<< HEAD
-        self.log(d)
-
-=======
       district_name = "District " + d['district']
       full_name = re.sub(rep_type, '', d['full_name']).strip()
       leg = Legislator(term, chamber, district_name, full_name,
@@ -54,5 +50,4 @@
       leg.add_source(url)
       
       self.save_legislator(leg)
->>>>>>> f873d594
         