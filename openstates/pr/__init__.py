<<<<<<< HEAD
import datetime
from billy.utils.fulltext import worddata_to_text
from .bills import PRBillScraper
from .legislators import PRLegislatorScraper
from .committees import PRCommitteeScraper
=======
from pupa.scrape import Jurisdiction, Organization
from .people import PRPersonScraper
>>>>>>> b0c7c94b
from .events import PREventScraper
from .committees import PRCommitteeScraper
from .bills import PRBillScraper

settings = dict(SCRAPELIB_TIMEOUT=300)

<<<<<<< HEAD
metadata = dict(
    name='Puerto Rico',
    abbreviation='pr',
    capitol_timezone='America/Puerto_Rico',
    legislature_name='Legislative Assembly of Puerto Rico',
    legislature_url='http://www.oslpr.org/',
    chambers = {
        'upper': {'name': 'Senate', 'title': 'Senator'},
        'lower': {'name': 'House', 'title': 'Representative'},
    },
    terms=[
        {'name': '2009-2012',
         'sessions': ['2009-2012'],
         'start_year': 2009, 'end_year': 2012},
        {'name': '2013-2016',
         'sessions': ['2013-2016'],
         'start_year': 2013, 'end_year': 2016},
        {'name': '2017-2020',
         'sessions': ['2017-2020'],
         'start_year': 2017, 'end_year': 2020},
     ],
    session_details={
        '2009-2012': {'display_name': '2009-2012 Session',
                      '_scraped_name': '2009-2012'
                     },
        '2013-2016': {'display_name': '2013-2016 Session',
                      '_scraped_name': '2013-2016'
                     },
        '2017-2020': {'display_name': '2017-2020 Session',
                      '_scraped_name': '2017-2020',
                      'start_date': datetime.date(2017, 1, 2),
                      'end_date':   datetime.date(2021, 1, 1),
                     },
    },
    feature_flags=[],
    _ignored_scraped_sessions = ['2005-2008', '2001-2004',
                                 '1997-2000', '1993-1996']
)

def session_list():
    from billy.scrape.utils import url_xpath
    # this URL should work even for future sessions
    return url_xpath('http://www.oslpr.org/legislatura/tl2013/buscar_2013.asp',
                     '//select[@name="URL"]/option/text()')

def extract_text(doc, data):
    return worddata_to_text(data)
=======

class PuertoRico(Jurisdiction):
    division_id = "ocd-division/country:us/territory:pr"
    classification = "government"
    name = "Puerto Rico"
    url = "http://www.oslpr.org/"
    scrapers = {
        'people': PRPersonScraper,
        'events': PREventScraper,
        'committees': PRCommitteeScraper,
        'bills': PRBillScraper,
    }
    parties = [
        {'name': 'Partido Nuevo Progresista'},
        {'name': u'Partido Popular Democr\xe1tico'},
        {'name': u'Partido Independentista Puertorrique\u00F1o'}
    ]
    legislative_sessions = [
        {
            "_scraped_name": "2009-2012",
            "identifier": "2009-2012",
            "name": "2009-2012 Session"
        },
        {
            "_scraped_name": "2013-2016",
            "identifier": "2013-2016",
            "name": "2013-2016 Session"
        },
        {
            "_scraped_name": "2017-2020",
            "identifier": "2017-2020",
            "name": "2017-2020 Session"
        }
    ]
    ignored_scraped_sessions = [
        "2005-2008",
        "2001-2004",
        "1997-2000",
        "1993-1996"
    ]

    def get_organizations(self):
        legislature_name = "Legislative Assembly of Puerto Rico"
        lower_chamber_name = "House"
        lower_title = "Senator"
        upper_chamber_name = "Senate"
        upper_title = "Senator"

        legislature = Organization(name=legislature_name,
                                   classification="legislature")
        upper = Organization(upper_chamber_name, classification='upper',
                             parent_id=legislature._id)
        lower = Organization(lower_chamber_name, classification='lower',
                             parent_id=legislature._id)

        # 8 districts w/ 2 members, + 11 at larg
        for d in ('I', 'II', 'III', 'IV', 'V', 'VI', 'VII', 'VIII'):
            upper.add_post(label=d, role=upper_title,
                           division_id='{}/sldu:{}'.format(self.division_id, d.lower()))

        # lower house is 40 seats, + 11 at large
        for n in range(1, 41):
            lower.add_post(
                label=str(n), role=lower_title,
                division_id='{}/sldl:{}'.format(self.division_id, n))

        # TODO: add at large

        yield legislature
        yield upper
        yield lower

    def get_session_list(self):
        from openstates.utils import url_xpath
        # this URL should work even for future sessions
        return url_xpath('http://www.oslpr.org/legislatura/tl2013/buscar_2013.asp',
                         '//select[@name="URL"]/option/text()')
>>>>>>> b0c7c94b
<|MERGE_RESOLUTION|>--- conflicted
+++ resolved
@@ -1,68 +1,11 @@
-<<<<<<< HEAD
-import datetime
-from billy.utils.fulltext import worddata_to_text
-from .bills import PRBillScraper
-from .legislators import PRLegislatorScraper
-from .committees import PRCommitteeScraper
-=======
 from pupa.scrape import Jurisdiction, Organization
 from .people import PRPersonScraper
->>>>>>> b0c7c94b
 from .events import PREventScraper
 from .committees import PRCommitteeScraper
 from .bills import PRBillScraper
 
 settings = dict(SCRAPELIB_TIMEOUT=300)
 
-<<<<<<< HEAD
-metadata = dict(
-    name='Puerto Rico',
-    abbreviation='pr',
-    capitol_timezone='America/Puerto_Rico',
-    legislature_name='Legislative Assembly of Puerto Rico',
-    legislature_url='http://www.oslpr.org/',
-    chambers = {
-        'upper': {'name': 'Senate', 'title': 'Senator'},
-        'lower': {'name': 'House', 'title': 'Representative'},
-    },
-    terms=[
-        {'name': '2009-2012',
-         'sessions': ['2009-2012'],
-         'start_year': 2009, 'end_year': 2012},
-        {'name': '2013-2016',
-         'sessions': ['2013-2016'],
-         'start_year': 2013, 'end_year': 2016},
-        {'name': '2017-2020',
-         'sessions': ['2017-2020'],
-         'start_year': 2017, 'end_year': 2020},
-     ],
-    session_details={
-        '2009-2012': {'display_name': '2009-2012 Session',
-                      '_scraped_name': '2009-2012'
-                     },
-        '2013-2016': {'display_name': '2013-2016 Session',
-                      '_scraped_name': '2013-2016'
-                     },
-        '2017-2020': {'display_name': '2017-2020 Session',
-                      '_scraped_name': '2017-2020',
-                      'start_date': datetime.date(2017, 1, 2),
-                      'end_date':   datetime.date(2021, 1, 1),
-                     },
-    },
-    feature_flags=[],
-    _ignored_scraped_sessions = ['2005-2008', '2001-2004',
-                                 '1997-2000', '1993-1996']
-)
-
-def session_list():
-    from billy.scrape.utils import url_xpath
-    # this URL should work even for future sessions
-    return url_xpath('http://www.oslpr.org/legislatura/tl2013/buscar_2013.asp',
-                     '//select[@name="URL"]/option/text()')
-
-def extract_text(doc, data):
-    return worddata_to_text(data)
-=======
 
 class PuertoRico(Jurisdiction):
     division_id = "ocd-division/country:us/territory:pr"
@@ -94,7 +37,9 @@
         {
             "_scraped_name": "2017-2020",
             "identifier": "2017-2020",
-            "name": "2017-2020 Session"
+            "name": "2017-2020 Session",
+            "start_date": "2017-01-02",
+            "end_date": "2021-01-01",
         }
     ]
     ignored_scraped_sessions = [
@@ -139,5 +84,4 @@
         from openstates.utils import url_xpath
         # this URL should work even for future sessions
         return url_xpath('http://www.oslpr.org/legislatura/tl2013/buscar_2013.asp',
-                         '//select[@name="URL"]/option/text()')
->>>>>>> b0c7c94b
+                         '//select[@name="URL"]/option/text()')