--- conflicted
+++ resolved
@@ -10,143 +10,6 @@
 from .bills import UTBillScraper
 
 
-<<<<<<< HEAD
-metadata = {
-    'name': 'Utah',
-    'abbreviation': 'ut',
-    'legislature_name': 'Utah State Legislature',
-    'legislature_url': 'http://le.utah.gov/',
-    'capitol_timezone': 'America/Denver',
-    'chambers': {
-        'upper': {'name': 'Senate', 'title': 'Senator'},
-        'lower': {'name': 'House', 'title': 'Representative'},
-    },
-    'terms': [
-        {
-            'name': '2011-2012',
-            'start_year': 2011,
-            'end_year': 2012,
-            'sessions': ['2011', '2011S1', '2011S2', '2011S3', '2012',
-                '2012S4'],
-        },
-        {
-            'name': '2013-2014',
-            'start_year': 2013,
-            'end_year': 2014,
-            'sessions': ['2013', '2013h1', '2013s1', '2013s2', '2014'],
-        },
-        {
-            'name': '2015-2016',
-            'start_year': 2015,
-            'end_year': 2016,
-            'sessions': ['2015', '2015s1', '2016', '2016S2', '2016S3', '2016S4'],
-        },
-        {
-            'name': '2017-2018',
-            'start_year': 2017,
-            'end_year': 2018,
-            'sessions': ['2017'],
-        },
-    ],
-    'session_details': {
-        '2011': {
-            'type': 'primary',
-            'start_date': datetime.date(2011, 1, 24),
-            'display_name': '2011 Regular Session',
-            '_scraped_name': '2011 General Session',
-        },
-        '2011S1': {
-            'type': 'special',
-            'display_name': '2011, 1st Special Session',
-            '_scraped_name': '2011 1st Special Session',
-        },
-        '2011S2': {
-            'type': 'special',
-            'display_name': '2011, 2nd Special Session',
-            '_scraped_name': '2011 2nd Special Session',
-        },
-        '2011S3': {
-            'type': 'special',
-            'display_name': '2011, 3rd Special Session',
-            '_scraped_name': '2011 3rd Special Session',
-        },
-        '2012': {
-            'type': 'primary',
-            'display_name': '2012 General Session',
-            '_scraped_name': '2012 General Session',
-        },
-        '2012S4': {
-            'type': 'special',
-            'display_name': '2012, 4th Special Session',
-            '_scraped_name': '2012 4th Special Session',
-        },
-        '2013': {
-            'type': 'primary',
-            'display_name': '2013 General Session',
-            '_scraped_name': '2013 General Session',
-        },
-        '2013h1': {
-            'type': 'special',
-            'display_name': '2013 House Session',
-            '_scraped_name': '2013 House Session',
-        },
-        '2013s1': {
-            'type': 'special',
-            'display_name': '2013 1st Special Session',
-            '_scraped_name': '2013 1st Special Session',
-        },
-        '2013s2': {
-            'type': 'special',
-            'display_name': '2013 2nd Special Session',
-            '_scraped_name': '2013 2nd Special Session',
-        },
-        '2014': {
-            'type': 'primary',
-            'display_name': '2014 General Session',
-            '_scraped_name': '2014 General Session',
-        },
-        '2015': {
-            'type': 'primary',
-            'display_name': '2015 General Session',
-            '_scraped_name': '2015 General Session',
-        },
-        '2015s1': {
-            'type': 'special',
-            'display_name': '2015 1st Special Session',
-            '_scraped_name': '2015 1st Special Session',
-        },
-        '2016': {
-            'type': 'primary',
-            'start_date': datetime.date(2016, 1, 25),
-            'display_name': '2016 General Session',
-            '_scraped_name': '2016 General Session',
-        },
-        #Note: There is no 2016s1, it's 2015s1
-        '2016S2': {
-            'type': 'special',
-            'start_date': datetime.date(2016, 5, 18),
-            'display_name': '2016 2nd Special Session',
-            '_scraped_name': '2016 2nd Special Session',
-        },
-        '2016S3': {
-            'type': 'special',
-            'start_date': datetime.date(2016, 7, 13),
-            'display_name': '2016 3rd Special Session',
-            '_scraped_name': '2016 3rd Special Session',
-        },
-        '2016S4': {
-            'type': 'special',
-            'start_date': datetime.date(2016, 11, 16),
-            'display_name': '2016 4th Special Session',
-            '_scraped_name': '2016 4th Special Session',
-        },
-        '2017': {
-            'type': 'primary',
-            'start_date': datetime.date(2017, 1, 23),
-            'end_date': datetime.date(2017, 3, 9),
-            'display_name': '2017 General Session',
-            '_scraped_name': '2017 General Session',
-=======
 class Utah(Jurisdiction):
     division_id = "ocd-division/country:us/state:ut"
     classification = "government"
@@ -275,8 +138,8 @@
             "classification": "primary",
             "identifier": "2017",
             "name": "2017 General Session",
-            "start_date": "2017-01-23"
->>>>>>> b0c7c94b
+            "start_date": "2017-01-23",
+            "end_date": "2017-03-09",
         }
     ]
     ignored_scraped_sessions = [
