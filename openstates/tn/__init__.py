from pupa.scrape import Jurisdiction, Organization

from openstates.utils import url_xpath

from .bills import TNBillScraper
from .committees import TNCommitteeScraper
from .events import TNEventScraper
from .people import TNPersonScraper


<<<<<<< HEAD
#start date of each session is the first tuesday in January after new years

metadata = dict(
    name='Tennessee',
    abbreviation='tn',
    capitol_timezone='America/Chicago',
    legislature_name='Tennessee General Assembly',
    legislature_url='http://www.legislature.state.tn.us/',
    chambers={
        'upper': {'name': 'Senate', 'title': 'Senator'},
        'lower': {'name': 'House', 'title': 'Representative'},
    },
    terms=[
        {'name': '106', 'sessions': ['106'],
            'start_year': 2009, 'end_year': 2010},
        {'name': '107', 'sessions': ['107'],
            'start_year': 2011, 'end_year': 2012},
        {'name': '108', 'sessions': ['108'],
            'start_year': 2013, 'end_year': 2014},
        {'name': '109', 'sessions': ['109','109s1','109s2'],
            'start_year': 2015, 'end_year': 2016},
        {'name': '110', 'sessions': ['110'],
            'start_year': 2017, 'end_year': 2018},
    ],
    session_details={
        '110': {
            'type': 'primary',
            'start_date': datetime.date(2017, 1, 10),
            'end_date': datetime.date(2017, 5, 29),
            'display_name': '110th Regular Session (2017-2018)',
            '_scraped_name': '110th General Assembly'
=======
class Tennessee(Jurisdiction):
    division_id = "ocd-division/country:us/state:tn"
    classification = "government"
    name = "Tennessee"
    url = 'http://www.capitol.tn.gov/'
    scrapers = {
        'bills': TNBillScraper,
        'committees': TNCommitteeScraper,
        'events': TNEventScraper,
        'people': TNPersonScraper,
    }
    parties = [
        {'name': 'Republican'},
        {'name': 'Democratic'}
    ]
    legislative_sessions = [
        {
            "_scraped_name": "106th General Assembly",
            "classification": "primary",
            "identifier": "106",
            "name": "106th Regular Session (2009-2010)"
        },
        {
            "_scraped_name": "107th General Assembly",
            "classification": "primary",
            "end_date": "2012-01-10",
            "identifier": "107",
            "name": "107th Regular Session (2011-2012)",
            "start_date": "2011-01-11"
        },
        {
            "_scraped_name": "108th General Assembly",
            "classification": "primary",
            "identifier": "108",
            "name": "108th Regular Session (2013-2014)"
        },
        {
            "_scraped_name": "109th General Assembly",
            "classification": "primary",
            "identifier": "109",
            "name": "109th Regular Session (2015-2016)"
>>>>>>> b0c7c94b
        },
        {
            "_scraped_name": "1st Extraordinary Session (February 2015)",
            "classification": "special",
            "end_date": "2016-02-29",
            "identifier": "109s1",
            "name": "109th First Extraordinary Session (February 2016)",
            "start_date": "2016-02-01"
        },
        {
            "_scraped_name": "2nd Extraordinary Session (September 2016)",
            "classification": "special",
            "end_date": "2016-09-14",
            "identifier": "109s2",
            "name": "109th Second Extraordinary Session (September 2016)",
            "start_date": "2016-09-12"
        },
        {
            "_scraped_name": "110th General Assembly",
            "classification": "primary",
            "identifier": "110",
            "name": "110th Regular Session (2017-2018)"
        }
    ]
    ignored_scraped_sessions = [
        "107th General Assembly",
        "105th General Assembly",
        "104th General Assembly",
        "103rd General Assembly",
        "102nd General Assembly",
        "101st General Assembly",
        "100th General Assembly",
        "99th General Assembly"
    ]

    def get_organizations(self):
        legislature_name = "Tennessee General Assembly"
        lower_chamber_name = "House"
        lower_seats = 99
        lower_title = "Representative"
        upper_chamber_name = "Senate"
        upper_seats = 33
        upper_title = "Senator"

        legislature = Organization(name=legislature_name,
                                   classification="legislature")
        upper = Organization(upper_chamber_name, classification='upper',
                             parent_id=legislature._id)
        lower = Organization(lower_chamber_name, classification='lower',
                             parent_id=legislature._id)

        for n in range(1, upper_seats+1):
            upper.add_post(
                label=str(n), role=upper_title,
                division_id='{}/sldu:{}'.format(self.division_id, n))
        for n in range(1, lower_seats+1):
            lower.add_post(
                label=str(n), role=lower_title,
                division_id='{}/sldl:{}'.format(self.division_id, n))

        yield legislature
        yield upper
        yield lower

    def get_session_list(self):
        # Special sessions are available in the archive, but not in current session.
        # Solution is to scrape special session as part of regular session
        return [
            x for x in
            url_xpath(
                'http://www.capitol.tn.gov/legislation/archives.html',
                '//h2[text()="Bills and Resolutions"]/following-sibling::ul/li/text()'
            )
            if x.strip()
        ]

    @property
    def sessions_by_id(self):
        """A map of sessions in legislative_sessions indexed by their `identifer`"""
        if hasattr(self, '_sessions_by_id'):
            return self._sessions_by_id

        self._sessions_by_id = {
            session['identifier']: session
            for session in self.legislative_sessions
        }

        return self._sessions_by_id<|MERGE_RESOLUTION|>--- conflicted
+++ resolved
@@ -8,39 +8,6 @@
 from .people import TNPersonScraper
 
 
-<<<<<<< HEAD
-#start date of each session is the first tuesday in January after new years
-
-metadata = dict(
-    name='Tennessee',
-    abbreviation='tn',
-    capitol_timezone='America/Chicago',
-    legislature_name='Tennessee General Assembly',
-    legislature_url='http://www.legislature.state.tn.us/',
-    chambers={
-        'upper': {'name': 'Senate', 'title': 'Senator'},
-        'lower': {'name': 'House', 'title': 'Representative'},
-    },
-    terms=[
-        {'name': '106', 'sessions': ['106'],
-            'start_year': 2009, 'end_year': 2010},
-        {'name': '107', 'sessions': ['107'],
-            'start_year': 2011, 'end_year': 2012},
-        {'name': '108', 'sessions': ['108'],
-            'start_year': 2013, 'end_year': 2014},
-        {'name': '109', 'sessions': ['109','109s1','109s2'],
-            'start_year': 2015, 'end_year': 2016},
-        {'name': '110', 'sessions': ['110'],
-            'start_year': 2017, 'end_year': 2018},
-    ],
-    session_details={
-        '110': {
-            'type': 'primary',
-            'start_date': datetime.date(2017, 1, 10),
-            'end_date': datetime.date(2017, 5, 29),
-            'display_name': '110th Regular Session (2017-2018)',
-            '_scraped_name': '110th General Assembly'
-=======
 class Tennessee(Jurisdiction):
     division_id = "ocd-division/country:us/state:tn"
     classification = "government"
@@ -82,7 +49,6 @@
             "classification": "primary",
             "identifier": "109",
             "name": "109th Regular Session (2015-2016)"
->>>>>>> b0c7c94b
         },
         {
             "_scraped_name": "1st Extraordinary Session (February 2015)",
@@ -104,7 +70,9 @@
             "_scraped_name": "110th General Assembly",
             "classification": "primary",
             "identifier": "110",
-            "name": "110th Regular Session (2017-2018)"
+            "name": "110th Regular Session (2017-2018)",
+            "start_date": "2017-01-10",
+            "end_date": "2017-05-29",
         }
     ]
     ignored_scraped_sessions = [
