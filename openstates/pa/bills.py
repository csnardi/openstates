--- conflicted
+++ resolved
@@ -147,55 +147,7 @@
                 continue
 
             action = match.group(1)
-<<<<<<< HEAD
-
-            type = []
-            kwargs = {}
-            committee = None
-
-            if action.lower().startswith('introduced'):
-                type.append('bill:introduced')
-            elif re.findall("Referred to (.+)", action) != []:
-                type.append('committee:referred')
-                committee = re.findall("Referred to (.+)", action)[0]  #XXX: Fix?
-            elif re.findall("Re-referred to (.+)", action) != []:
-                type.append('committee:referred')
-                committee = re.findall("Re-referred to (.+)", action)[0]  #XXX: Fix?
-            elif action.startswith('Amended on'):
-                type.append('amendment:passed')
-            elif action.startswith('Approved by the Governor'):
-                type.append('governor:signed')
-            elif action.startswith('Presented to the Governor'):
-                type.append('governor:received')
-            elif action == 'Final passage':
-                type.append('bill:passed')
-            elif action == 'Adopted' and bill['type'] == ['resolution']:
-                type.append('bill:passed')
-            elif action == 'First consideration':
-                type.append('bill:reading:1')
-            elif action.startswith('Second consideration'):
-                type.append('bill:reading:2')
-            elif action.startswith('Third consideration'):
-                type.append('bill:reading:3')
-            elif 'Signed in House' in action:
-                type.append('bill:passed')
-            elif 'Signed in Senate' in action:
-                type.append('bill:passed')
-
-            if re.search('concurred in (House|Senate) amendments', action):
-                if re.search(', as amended by the (House|Senate)', action):
-                    type.append('amendment:amended')
-                type.append('amendment:passed')
-
-            if not type:
-                type = ['other']
-
-            if not committee is None:
-                kwargs['committees'] = committee
-
-=======
             attrs = self.categorizer.categorize(action)
->>>>>>> 6bee1e5a
             date = parse_action_date(match.group(2))
             bill.add_action(chamber, action, date, **attrs)
 
