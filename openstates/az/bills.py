import json
import datetime

from pupa.scrape import Scraper, Bill
from . import utils
from . import action_utils
from . import session_metadata

from lxml import html


BASE_URL = 'http://www.azleg.gov/'


class AZBillScraper(Scraper):

    """
    Arizona Bill Scraper.
    """
    jurisdiction = 'az'
<<<<<<< HEAD
    chamber_map = {'lower': 'H', 'upper': 'S'}
=======
    chamber_map = {'lower':'H', 'upper':'S'}
    chamber_map_rev = {'H':'upper', 'S':'lower', 'G':'executive', 'SS':'executive'}
    chamber_map_rev_eng = {'H':'House', 'S':'Senate', 'G':'Governor', 'SS':'Secretary of State'}

    def get_session_id(self, session):
        """
        returns the session id for a given session
        """
        return self.metadata['session_details'][session]['session_id']
>>>>>>> 34d05215

    def scrape_bill(self, chamber, session, bill_id, session_id):
        """
        Scrapes documents, actions, vote counts and votes for
        a given bill.
        """
        bill_json_url = 'https://apps.azleg.gov/api/Bill/?billNumber={}&sessionId={}&' \
                        'legislativeBody={}'.format(bill_id, session_id, self.chamber_map[chamber])
        response = self.get(bill_json_url)
        # print(response.content)
        page = json.loads(response.content.decode('utf-8'))

        bill_title = page['ShortTitle']
        bill_id = page['Number']
        internal_id = page['BillId']
        bill_type = self.get_bill_type(bill_id)
        bill = Bill(
            bill_id,
            legislative_session=session,
            chamber=chamber,
            title=bill_title,
            classification=bill_type,
        )

        bill = self.scrape_actions(bill, page, chamber)
        bill = self.scrape_versions(bill, internal_id)
        bill = self.scrape_sponsors(bill, internal_id)
        bill = self.scrape_subjects(bill, internal_id)

        bill_url = 'https://apps.azleg.gov/BillStatus/BillOverview/{}?SessionId={}'.format(
                    internal_id, session_id)
        bill.add_source(bill_url)

        bill = self.sort_bill_actions(bill)

        yield bill

    def scrape_versions(self, bill, internal_id):
        # Careful, this sends XML to a browser but JSON to machines
        # https://apps.azleg.gov/api/DocType/?billStatusId=68408
        versions_url = 'https://apps.azleg.gov/api/DocType/?billStatusId={}'.format(internal_id)
        page = json.loads(self.get(versions_url).content.decode('utf-8'))
        if page and 'Documents' in page[0]:
            for doc in page[0]['Documents']:
<<<<<<< HEAD
                bill.add_version_link(
                    note=doc['DocumentName'],
                    url=doc['HtmlPath'],
                    media_type='text/html'
                )
        return bill
=======
                if doc['HtmlPath']:
                    bill.add_version(
                        name=doc['DocumentName'],
                        url=doc['HtmlPath'],
                        mimetype='text/html'
                    )
                elif doc['PdfPath']:
                    bill.add_version(
                        name=doc['DocumentName'],
                        url=doc['PdfPath'],
                        mimetype='application/pdf'
                    )
                else:
                    self.warning("No PDF or HTML version found for %s" % doc['DocumentName'])
>>>>>>> 34d05215

    def scrape_sponsors(self, bill, internal_id):
        # Careful, this sends XML to a browser but JSON to machines
        # https://apps.azleg.gov/api/BillSponsor/?id=68398
        sponsors_url = 'https://apps.azleg.gov/api/BillSponsor/?id={}'.format(internal_id)
        page = json.loads(self.get(sponsors_url).content.decode('utf-8'))
        for sponsor in page:
            if 'Prime' in sponsor['SponsorType']:
                sponsor_type = 'primary'
            else:
                sponsor_type = 'cosponsor'

        # Some older bills don't have the FullName key
        if 'FullName' in sponsor['Legislator']:
            sponsor_name = sponsor['Legislator']['FullName']
        else:
            sponsor_name = "{} {}".format(
                sponsor['Legislator']['FirstName'],
                sponsor['Legislator']['LastName'],
            )
        bill.add_sponsorship(
            classification=str(sponsor_type),
            name=sponsor_name,
            entity_type='person',
            primary=sponsor_type == 'primary'
        )
        return bill

    def scrape_subjects(self, bill, internal_id):
        # https://apps.azleg.gov/api/Keyword/?billStatusId=68149
        subjects_url = 'https://apps.azleg.gov/api/Keyword/?billStatusId={}'.format(internal_id)
        page = json.loads(self.get(subjects_url).content.decode('utf-8'))
        for subject in page:
            bill.add_subject(subject['Name'])
        return bill

    def scrape_actions(self, bill, page, self_chamber):
        """
        Scrape the actions for a given bill

        AZ No longer provides a full list, just a series of keys and dates.
        So map that backwards using action_map
        """
        for action in action_utils.action_map:
            if page[action] and action_utils.action_map[action]['name'] != '':
                try:
                    action_date = datetime.datetime.strptime(
                        page[action], '%Y-%m-%dT%H:%M:%S').strftime('%Y-%m-%d')

                    bill.add_action(
                        chamber=self.actor_from_action(bill, action, self_chamber),
                        description=action_utils.action_map[action]['name'],
                        date=action_date,
                        classification=str(action_utils.action_map[action]['action'][0])
                    )
                except ValueError:
                    self.info("Invalid Action Time {} for {}".format(page[action], action))
        return bill

<<<<<<< HEAD
    def actor_from_action(self, bill, action, self_chamber):
=======
        # Governor Signs and Vetos get different treatment
        if page['GovernorAction'] == 'Signed':
            action_date = datetime.datetime.strptime(page['GovernorActionDate'],
                                                     '%Y-%m-%dT%H:%M:%S')
            bill.add_action(
                actor='executive',
                action='Signed by Governor',
                date=action_date,
                type='governor:signed'
            )

        if page['GovernorAction'] == 'Vetoed':
            action_date = datetime.datetime.strptime(page['GovernorActionDate'],
                                                     '%Y-%m-%dT%H:%M:%S')
            bill.add_action(
                actor='executive',
                action='Vetoed by Governor',
                date=action_date,
                type='governor:vetoed'
            )

        # Transmit to (X) has its own data structure as well
        for transmit in page['BodyTransmittedTo']:
            action_date = datetime.datetime.strptime(transmit['TransmitDate'],
                                                     '%Y-%m-%dT%H:%M:%S')
            # upper, lower, executive
            action_actor = self.chamber_map_rev[transmit['LegislativeBody']]
            # house, senate, governor
            body_text = self.chamber_map_rev_eng[transmit['LegislativeBody']]

            action_text = 'Transmit to {}'.format(body_text)

            if action_actor == 'executive':
                action_type = 'governor:received'
            else:
                action_type = 'other'

            bill.add_action(
                actor=action_actor,
                action=action_text,
                date=action_date,
                type=action_type
            )


    def actor_from_action(self, bill, action):
>>>>>>> 34d05215
        """
        Determine the actor from the action key
        If the action_map = 'chamber', return the bill's home chamber
        """
        action_map = action_utils.action_chamber_map
        for key in action_map:
            if key in action:
                if action_map[key] == 'chamber':
                    return self_chamber
                else:
                    return action_map[key]

    def scrape(self, chamber=None, session=None):
        if not session:
            session = self.latest_session()
            self.info('no session specified, using %s', session)
        session_id = session_metadata.session_id_meta_data[session]

        # Get the bills page to start the session
        req = self.get('http://www.azleg.gov/bills/')

        session_form_url = 'http://www.azleg.gov/azlegwp/setsession.php'
        form = {
            'sessionID': session_id
        }
        req = self.post(url=session_form_url, data=form, cookies=req.cookies, allow_redirects=True)

        bill_list_url = 'http://www.azleg.gov/bills/'

        page = self.get(bill_list_url, cookies=req.cookies).content
        # There's an errant close-comment that browsers handle
        # but LXML gets really confused.
        page = page.replace(b'--!>', b'-->')
        page = html.fromstring(page)

        bill_rows = []
        chambers = [chamber] if chamber else ['upper', 'lower']
        for chamber in chambers:
            if chamber == 'lower':
                bill_rows = page.xpath('//div[@name="HBTable"]//tbody//tr')
            else:
                bill_rows = page.xpath('//div[@name="SBTable"]//tbody//tr')
            for row in bill_rows:
                bill_id = row.xpath('td/a/text()')[0]
                yield from self.scrape_bill(chamber, session, bill_id, session_id)

        # TODO: MBTable - Non-bill Misc Motions?

    def sort_bill_actions(self, bill):
        actions = bill.actions
        actions_list = []
        out_of_order = []
        new_list = []
        if not actions:
            return bill
        action_date = actions[0]['date']
        actions[0]['description'] = actions[0]['description'].lower()
        actions_list.append(actions[0])
        # seperate the actions that are out of order
        for action in actions[1:]:
            if action['date'] < action_date:
                out_of_order.append(action)
            else:
                actions_list.append(action)
                action_date = action['date']
            action['description'] = action['description'].lower()
        action_date = actions_list[0]['date']

        for action in actions_list:
            # this takes care of the actions in beween
            for act in out_of_order:
                if act['date'] < action_date:
                    o_index = out_of_order.index(act)
                    new_list.append(out_of_order.pop(o_index))
                if act['date'] >= action_date and act['date'] < action['date']:
                    o_index = out_of_order.index(act)
                    new_list.append(out_of_order.pop(o_index))
            new_list.append(action)

            for act in out_of_order:
                if act['date'] == action['date']:
                    o_index = out_of_order.index(act)
                    new_list.append(out_of_order.pop(o_index))

        if out_of_order != []:
            self.info("Unable to sort " + bill.identifier)
            return bill
        else:
            bill.actions = new_list
            return bill

    def get_bill_type(self, bill_id):
        for key in utils.bill_types:
            if key in bill_id.lower():
                return utils.bill_types[key]
        return None<|MERGE_RESOLUTION|>--- conflicted
+++ resolved
@@ -18,19 +18,10 @@
     Arizona Bill Scraper.
     """
     jurisdiction = 'az'
-<<<<<<< HEAD
     chamber_map = {'lower': 'H', 'upper': 'S'}
-=======
-    chamber_map = {'lower':'H', 'upper':'S'}
-    chamber_map_rev = {'H':'upper', 'S':'lower', 'G':'executive', 'SS':'executive'}
-    chamber_map_rev_eng = {'H':'House', 'S':'Senate', 'G':'Governor', 'SS':'Secretary of State'}
-
-    def get_session_id(self, session):
-        """
-        returns the session id for a given session
-        """
-        return self.metadata['session_details'][session]['session_id']
->>>>>>> 34d05215
+    chamber_map_rev = {'H': 'upper', 'S': 'lower', 'G': 'executive', 'SS': 'executive'}
+    chamber_map_rev_eng = {'H': 'House', 'S': 'Senate', 'G': 'Governor',
+                           'SS': 'Secretary of State'}
 
     def scrape_bill(self, chamber, session, bill_id, session_id):
         """
@@ -75,29 +66,21 @@
         page = json.loads(self.get(versions_url).content.decode('utf-8'))
         if page and 'Documents' in page[0]:
             for doc in page[0]['Documents']:
-<<<<<<< HEAD
-                bill.add_version_link(
-                    note=doc['DocumentName'],
-                    url=doc['HtmlPath'],
-                    media_type='text/html'
-                )
-        return bill
-=======
                 if doc['HtmlPath']:
-                    bill.add_version(
-                        name=doc['DocumentName'],
+                    bill.add_version_link(
+                        note=doc['DocumentName'],
                         url=doc['HtmlPath'],
-                        mimetype='text/html'
+                        media_type='text/html'
                     )
                 elif doc['PdfPath']:
-                    bill.add_version(
-                        name=doc['DocumentName'],
+                    bill.add_version_link(
+                        note=doc['DocumentName'],
                         url=doc['PdfPath'],
-                        mimetype='application/pdf'
+                        media_type='application/pdf'
                     )
                 else:
                     self.warning("No PDF or HTML version found for %s" % doc['DocumentName'])
->>>>>>> 34d05215
+        return bill
 
     def scrape_sponsors(self, bill, internal_id):
         # Careful, this sends XML to a browser but JSON to machines
@@ -155,11 +138,7 @@
                     )
                 except ValueError:
                     self.info("Invalid Action Time {} for {}".format(page[action], action))
-        return bill
-
-<<<<<<< HEAD
-    def actor_from_action(self, bill, action, self_chamber):
-=======
+
         # Governor Signs and Vetos get different treatment
         if page['GovernorAction'] == 'Signed':
             action_date = datetime.datetime.strptime(page['GovernorActionDate'],
@@ -204,9 +183,9 @@
                 type=action_type
             )
 
-
-    def actor_from_action(self, bill, action):
->>>>>>> 34d05215
+        return bill
+
+    def actor_from_action(self, bill, action, self_chamber):
         """
         Determine the actor from the action key
         If the action_map = 'chamber', return the bill's home chamber
