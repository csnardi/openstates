--- conflicted
+++ resolved
@@ -40,18 +40,11 @@
             classification=bill_type,
         )
 
-<<<<<<< HEAD
         self.scrape_actions(bill, page, chamber)
         self.scrape_versions_and_documents(bill, internal_id)
         self.scrape_sponsors(bill, internal_id)
         self.scrape_subjects(bill, internal_id)
-=======
-        bill = self.scrape_actions(bill, page, chamber)
-        bill = self.scrape_versions(bill, internal_id)
-        bill = self.scrape_sponsors(bill, internal_id)
-        bill = self.scrape_subjects(bill, internal_id)
         yield from self.scrape_votes(bill, page)
->>>>>>> 23cec840
 
         bill_url = 'https://apps.azleg.gov/BillStatus/BillOverview/{}?SessionId={}'.format(
                     internal_id, session_id)
