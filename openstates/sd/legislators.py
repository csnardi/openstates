--- conflicted
+++ resolved
@@ -46,19 +46,7 @@
             "string(//span[contains(@id, 'Occupation')])")
         occupation = occupation.strip()
 
-<<<<<<< HEAD
-        # When legislator photos haven't yet been uploaded for a session,
-        # `img` will exist, but will be empty (ie, no `@src`)
-        (photo_element, ) = page.xpath('//img[@id="ctl00_ContentPlaceHolder1_imgMember"]')
-        try:
-            (photo_url, ) = photo_element.xpath('@src')
-            if photo_url.endswith('LegPlaceholder.png'):
-                photo_url = ''
-        except ValueError:
-            photo_url = ''
-=======
         (photo_url, ) = page.xpath('//img[contains(@id, "_imgMember")]/@src')
->>>>>>> 4bac5b42
 
         office_phone = page.xpath(
             "string(//span[contains(@id, 'CapitolPhone')])").strip()
