--- conflicted
+++ resolved
@@ -106,14 +106,8 @@
     html = scrapelib.Scraper().get('http://www.sdlegislature.gov/'
                                    'Legislative_Session/Menu.aspx').text
     doc = lxml.html.fromstring(html)
-<<<<<<< HEAD
     sessions = doc.xpath('//div[@id="ctl00_ContentPlaceHolder1_BlueBoxLeft"]//ul/li'
         '/a/div/text()')
-=======
-    sessions = doc.xpath('//div[contains(@id, '
-                         '"ContentPlaceHolder1_BlueBoxLeft")]'
-                         '//ul/li/a/div/text()')
->>>>>>> 4bac5b42
     return sessions
 
 
