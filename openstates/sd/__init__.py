--- conflicted
+++ resolved
@@ -65,18 +65,12 @@
             "identifier": "2016",
             "name": "2016 Regular Session"
         },
-<<<<<<< HEAD
-        '2017': {
-            'display_name': '2017 Regular Session',
-            '_scraped_name': '2017 (92nd) Session',
-            'start_date': datetime.date(2017, 1, 10),
-            'end_date': datetime.date(2017, 3, 27),
-=======
         {
             "_scraped_name": "2017 (92nd) Session",
             "identifier": "2017",
-            "name": "2017 Regular Session"
->>>>>>> b0c7c94b
+            "name": "2017 Regular Session",
+            "start_date": "2017-01-10",
+            "end_date": "2017-03-27",
         },
         {
             "_scraped_name": "2017 (92nd) Special Session",
