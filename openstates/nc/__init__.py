--- conflicted
+++ resolved
@@ -134,19 +134,11 @@
                              parent_id=legislature._id)
 
         for n in range(1, upper_seats + 1):
-<<<<<<< HEAD
-            lower.add_post(
-                label=str(n), role=upper_title,
-                division_id='{}/sldu:{}'.format(self.division_id, n))
-        for n in range(1, lower_seats + 1):
-            upper.add_post(
-=======
             upper.add_post(
                 label=str(n), role=upper_title,
                 division_id='{}/sldu:{}'.format(self.division_id, n))
         for n in range(1, lower_seats + 1):
             lower.add_post(
->>>>>>> 0d592490
                 label=str(n), role=lower_title,
                 division_id='{}/sldl:{}'.format(self.division_id, n))
 
