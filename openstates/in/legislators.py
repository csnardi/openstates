--- conflicted
+++ resolved
@@ -24,153 +24,6 @@
 
     def scrape(self, chamber, term):
         self.requests_per_minute = 15
-<<<<<<< HEAD
-        self.client = ApiClient(self)
-        self.api_chamber = dict(upper='senate', lower='house')[chamber]
-
-        legislators = {}
-        districts = self.get_districts(chamber)
-        years = (self.termdata['start_year'], self.termdata['start_year'])
-        for session_year in years:
-            for data in self.api_legislators(session_year):
-                try:
-                    data = self.client.get_relurl(data['link'])
-                except BadApiResponse:
-                    # At this point, we don't have district for the
-                    # legislator, so we have to skip.
-                    self.warning('Got bad API Response at %r' % data['link'])
-                    self.warning('Skipping legislator: %r' % data)
-                    continue
-                name = '%s %s' % (data['firstName'], data['lastName'])
-
-                matches = difflib.get_close_matches(name, districts)
-                if not matches:
-                    msg = "Found no matching district for legislator %r." % data
-                    self.warning(msg)
-                    continue
-                key = matches[0]
-                district = districts[key]['district']
-                leg_url = districts[key]['url']
-
-                photo_url = data['pngDownloadLink']
-                photo_url = urlparse.urljoin(self.client.root, photo_url)
-
-                api_id = self.get_api_id(photo_url)
-                if api_id not in legislators:
-                    leg = Legislator(
-                        term, chamber, district, name,
-                        first_name=data['firstName'],
-                        last_name=data['lastName'],
-                        party=data['party'],
-                        photo_url=photo_url)
-                else:
-                    leg = legislators[api_id]
-                    import pdb; pdb.set_trace()
-
-                url = self.client.make_url('chamber_legislators',
-                    session=session_year, chamber=self.api_chamber)
-                leg.add_source(url)
-                leg.add_source(leg_url)
-
-                if 'breaux' in data['lastName']:
-                    import pdb; pdb.set_trace()
-                for comm in data['committees']:
-                    leg.add_role(
-                        'committee member', term=term, chamber=chamber,
-                        committee=comm['name'])
-
-                # Woooooo! Email addresses are guessable in IN/
-                tmpl = '{chamber[0]}{district}@iga.in.gov'
-                leg['email'] = tmpl.format(chamber=chamber, district=district)
-
-                # Add district generic IGA address, usually the only thing available.
-                tmpl = '''{title} {full_name}
-                    200 W. Washington St.
-                    Indianapolis, IN 46204'''
-                title = 'Senator' if chamber == 'upper' else 'Representative'
-                address = tmpl.format(title=title, full_name=leg['full_name'])
-                address = re.sub(r' +', ' ', address)
-
-                # Get the contact details.
-                deets_getter = 'get_contact_%s_%s' % (chamber, data['party'])
-                deets_getter = getattr(self, deets_getter)
-                deets = deets_getter(leg, leg_url)
-
-                # If email found, use that instead of guessed email.
-                if deets is not None:
-                    if deets.get("email"):
-                        leg['email'] = deets.pop("email")
-
-                    office = dict(deets or {},
-                        address=address, name='District Office',
-                        type='district', fax=None)
-
-                    if office not in leg['offices']:
-                        leg.add_office(**office)
-
-                self.save_legislator(leg)
-
-    def get_districts(self, chamber):
-        '''In an epic winfail, API doesn't provide districts, so we have to
-        get them from the public site.
-        '''
-        urls = {
-            'upper': ('https://secure.in.gov/cgi-bin/legislative/listing/'
-                      'listing-2.pl?data=district&chamber=Senate'),
-            'lower': ('https://secure.in.gov/cgi-bin/legislative/listing/'
-                      'listing-2.pl?data=district&chamber=House')}
-        res = collections.defaultdict(dict)
-        url = urls[chamber]
-        html = self.urlopen(url)
-        doc = lxml.html.fromstring(html)
-        scrub = lambda el: el.text_content().strip()
-        for tr in doc.xpath('//table/tr')[1:]:
-            dist1, leg1, _, dist2, leg2 = tr
-
-            dist1 = scrub(dist1)
-            leg1_name = leg1.xpath('string(a)').strip()
-            leg1_url = leg1.xpath('a/@href')[0]
-
-            dist2 = scrub(dist2)
-            leg2_name = leg2.xpath('string(a)').strip()
-            leg2_url = leg2.xpath('a/@href')[0]
-
-            res[leg1_name] = dict(district=dist1, url=leg1_url)
-            res[leg2_name] = dict(district=dist2, url=leg2_url)
-        return res
-
-
-    def get_contact_upper_Republican(self, leg, leg_url):
-        '''Get contact info for Senate Republicans.
-        '''
-        deets = {}
-        try:
-            html = self.urlopen(leg_url)
-        except:
-            return
-        doc = lxml.html.fromstring(html)
-        phone = email = None
-        for el in doc.iterdescendants():
-            tail = (el.tail or '').strip()
-
-            if not email and tail.startswith('Email:'):
-                email = deets['email'] = tail.replace('Email: ', '').strip()
-
-            if not phone and tail.startswith('Phone:'):
-                phone = tail.replace('Phone: ', '').strip()
-                if ' or ' in phone:
-                    phone, _, _ = phone.partition(' or ')
-                deets['phone'] = phone
-        return deets
-
-    def get_contact_lower_Republican(self, leg, leg_url):
-        '''Get contact info for House Republicans.
-        '''
-        try:
-            html = self.urlopen(leg_url)
-        except:
-            return
-=======
         self.termdata = self.get_termdata(term)
 
         year = datetime.datetime.now().year
@@ -180,7 +33,6 @@
 
         # Get the find-a-legislator page.
         html = self.urlopen(self.url)
->>>>>>> 455d974c
         doc = lxml.html.fromstring(html)
         doc.make_links_absolute(self.url)
         optgroup = dict(upper='Senators', lower='Representatives')[chamber]
