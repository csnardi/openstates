--- conflicted
+++ resolved
@@ -73,20 +73,11 @@
             "identifier": "2018",
             "name": "2018 Regular Session"
         },
-<<<<<<< HEAD
-        # {
-        #     "_scraped_name": "Special Session 120th General Assembly (2018)",
-        #     "identifier": "2018",
-        #     "name": "2018 Special Session",
-        #     "start_date": "2018-05-14"
-        # },
-=======
         {
             "_scraped_name": "Special Session 120th General Assembly (2018)",
             "identifier": "2018ss1",
             "name": "2018 Special Session"
         },
->>>>>>> b158f06a
     ]
     ignored_scraped_sessions = [
         "Special Session 120th General Assembly (2018)",
