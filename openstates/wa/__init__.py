<<<<<<< HEAD
import lxml.html
import datetime
from billy.utils.fulltext import text_after_line_numbers
from .bills import WABillScraper
from .legislators import WALegislatorScraper
from .committees import WACommitteeScraper
=======
from pupa.scrape import Jurisdiction, Organization
from .people import WAPersonScraper
>>>>>>> b0c7c94b
from .events import WAEventScraper
from .committees import WACommitteeScraper
from .bills import WABillScraper

settings = dict(SCRAPELIB_TIMEOUT=300)

<<<<<<< HEAD
metadata = dict(
    name='Washington',
    abbreviation='wa',
    capitol_timezone='America/Los_Angeles',
    legislature_name='Washington State Legislature',
    legislature_url='http://www.leg.wa.gov/',
    chambers = {
        'upper': {'name': 'Senate', 'title': 'Senator'},
        'lower': {'name': 'House', 'title': 'Representative'},
    },
    terms=[
        {'name': '2009-2010', 'start_year': 2009, 'end_year': 2010,
         'sessions': ['2009-2010']},
        {'name': '2011-2012', 'start_year': 2011, 'end_year': 2012,
         'sessions': ['2011-2012']},
        {'name': '2013-2014', 'start_year': 2013, 'end_year': 2014,
         'sessions': ['2013-2014']},
        {'name': '2015-2016', 'start_year': 2015, 'end_year': 2016,
         'sessions': ['2015-2016']},
         {'name': '2017-2018', 'start_year': 2017, 'end_year': 2018,
         'sessions': ['2017-2018']},
        ],
    session_details = {
        '2009-2010': {'display_name': '2009-2010 Regular Session',
                      '_scraped_name': '2009-10',
                     },
        '2011-2012': {'display_name': '2011-2012 Regular Session',
                      '_scraped_name': '2011-12',
                     },
        '2013-2014': {'display_name': '2013-2014 Regular Session',
                      '_scraped_name': '2013-14',
                     },
        '2015-2016': {'display_name': '2015-2016 Regular Session',
                      '_scraped_name': '2015-16',
                     },
        '2017-2018': {'display_name': '2017-2018 Regular Session',
                      '_scraped_name': '2017-18',
                      'start_date': datetime.date(2017, 1, 9),
                      'end_date': datetime.date(2017, 4, 23),
                     },
    },
    feature_flags = ['events', 'subjects', 'capitol_maps', 'influenceexplorer'],
    capitol_maps=[
        {"name": "Floor 1",
         "url": 'http://static.openstates.org/capmaps/wa/f1.gif'
=======

class Washington(Jurisdiction):
    division_id = "ocd-division/country:us/state:wa"
    classification = "government"
    name = "Washington"
    url = "http://www.leg.wa.gov"
    scrapers = {
        'people': WAPersonScraper,
        'events': WAEventScraper,
        'committees': WACommitteeScraper,
        'bills': WABillScraper,
    }
    parties = [
        {'name': 'Republican'},
        {'name': 'Democratic'}
    ]
    legislative_sessions = [
        {
            "_scraped_name": "2009-10",
            "identifier": "2009-2010",
            "name": "2009-2010 Regular Session"
>>>>>>> b0c7c94b
        },
        {
            "_scraped_name": "2011-12",
            "identifier": "2011-2012",
            "name": "2011-2012 Regular Session"
        },
        {
            "_scraped_name": "2013-14",
            "identifier": "2013-2014",
            "name": "2013-2014 Regular Session"
        },
        {
            "_scraped_name": "2015-16",
            "identifier": "2015-2016",
            "name": "2015-2016 Regular Session"
        },
        {
            "_scraped_name": "2017-18",
            "identifier": "2017-2018",
            "name": "2017-2018 Regular Session"
        }
    ]
    ignored_scraped_sessions = [
        "2007-08",
        "2005-06",
        "2003-04",
        "2001-02",
        "1999-00",
        "1997-98",
        "1995-96",
        "1993-94",
        "1991-92",
        "1989-90",
        "1987-88",
        "1985-86"
    ]

    def get_organizations(self):
        legislature_name = "Washington State Legislature"
        lower_chamber_name = "House"
        lower_seats = 49
        lower_title = "Representative"
        upper_chamber_name = "Senate"
        upper_seats = 49
        upper_title = "Senator"

        legislature = Organization(name=legislature_name,
                                   classification="legislature")
        upper = Organization(upper_chamber_name, classification='upper',
                             parent_id=legislature._id)
        lower = Organization(lower_chamber_name, classification='lower',
                             parent_id=legislature._id)

        for n in range(1, upper_seats + 1):
            upper.add_post(
                label=str(n), role=upper_title,
                division_id='{}/sldu:{}'.format(self.division_id, n))
        for n in range(1, lower_seats + 1):
            lower.add_post(
                label=str(n), role=lower_title,
                division_id='{}/sldl:{}'.format(self.division_id, n))

        yield legislature
        yield upper
        yield lower

    def get_session_list(self):
        from utils.lxmlize import url_xpath
        return url_xpath('http://apps.leg.wa.gov/billinfo/',
                         '//select[starts-with(@id, "ctl00_ContentPlaceHolder'
                         '1_biennia")]/option/@value')<|MERGE_RESOLUTION|>--- conflicted
+++ resolved
@@ -1,67 +1,11 @@
-<<<<<<< HEAD
-import lxml.html
-import datetime
-from billy.utils.fulltext import text_after_line_numbers
-from .bills import WABillScraper
-from .legislators import WALegislatorScraper
-from .committees import WACommitteeScraper
-=======
 from pupa.scrape import Jurisdiction, Organization
 from .people import WAPersonScraper
->>>>>>> b0c7c94b
 from .events import WAEventScraper
 from .committees import WACommitteeScraper
 from .bills import WABillScraper
 
 settings = dict(SCRAPELIB_TIMEOUT=300)
 
-<<<<<<< HEAD
-metadata = dict(
-    name='Washington',
-    abbreviation='wa',
-    capitol_timezone='America/Los_Angeles',
-    legislature_name='Washington State Legislature',
-    legislature_url='http://www.leg.wa.gov/',
-    chambers = {
-        'upper': {'name': 'Senate', 'title': 'Senator'},
-        'lower': {'name': 'House', 'title': 'Representative'},
-    },
-    terms=[
-        {'name': '2009-2010', 'start_year': 2009, 'end_year': 2010,
-         'sessions': ['2009-2010']},
-        {'name': '2011-2012', 'start_year': 2011, 'end_year': 2012,
-         'sessions': ['2011-2012']},
-        {'name': '2013-2014', 'start_year': 2013, 'end_year': 2014,
-         'sessions': ['2013-2014']},
-        {'name': '2015-2016', 'start_year': 2015, 'end_year': 2016,
-         'sessions': ['2015-2016']},
-         {'name': '2017-2018', 'start_year': 2017, 'end_year': 2018,
-         'sessions': ['2017-2018']},
-        ],
-    session_details = {
-        '2009-2010': {'display_name': '2009-2010 Regular Session',
-                      '_scraped_name': '2009-10',
-                     },
-        '2011-2012': {'display_name': '2011-2012 Regular Session',
-                      '_scraped_name': '2011-12',
-                     },
-        '2013-2014': {'display_name': '2013-2014 Regular Session',
-                      '_scraped_name': '2013-14',
-                     },
-        '2015-2016': {'display_name': '2015-2016 Regular Session',
-                      '_scraped_name': '2015-16',
-                     },
-        '2017-2018': {'display_name': '2017-2018 Regular Session',
-                      '_scraped_name': '2017-18',
-                      'start_date': datetime.date(2017, 1, 9),
-                      'end_date': datetime.date(2017, 4, 23),
-                     },
-    },
-    feature_flags = ['events', 'subjects', 'capitol_maps', 'influenceexplorer'],
-    capitol_maps=[
-        {"name": "Floor 1",
-         "url": 'http://static.openstates.org/capmaps/wa/f1.gif'
-=======
 
 class Washington(Jurisdiction):
     division_id = "ocd-division/country:us/state:wa"
@@ -83,7 +27,6 @@
             "_scraped_name": "2009-10",
             "identifier": "2009-2010",
             "name": "2009-2010 Regular Session"
->>>>>>> b0c7c94b
         },
         {
             "_scraped_name": "2011-12",
@@ -103,7 +46,9 @@
         {
             "_scraped_name": "2017-18",
             "identifier": "2017-2018",
-            "name": "2017-2018 Regular Session"
+            "name": "2017-2018 Regular Session",
+            "start_date": "2017-01-09",
+            "end_date": "2017-04-23",
         }
     ]
     ignored_scraped_sessions = [
