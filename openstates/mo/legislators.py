--- conflicted
+++ resolved
@@ -176,11 +176,4 @@
                 self.save_legislator(leg)
 
     def scrape(self, chamber, term):
-<<<<<<< HEAD
-        getattr(self, '_scrape_' + chamber + '_chamber')(chamber, term)
-=======
-        sessions = term.split('-')
-
-        for session in sessions:
-            getattr(self, '_scrape_' + chamber + '_chamber')(chamber, session, term)
->>>>>>> 33bfea2f
+        getattr(self, '_scrape_' + chamber + '_chamber')(chamber, term)