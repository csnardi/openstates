--- conflicted
+++ resolved
@@ -1,14 +1,7 @@
-<<<<<<< HEAD
-import re
-import lxml.html
-import datetime
-from billy.utils.fulltext import text_after_line_numbers
-=======
 from pupa.scrape import Jurisdiction, Organization
 
 from openstates.utils import url_xpath
 
->>>>>>> b0c7c94b
 from .bills import NYBillScraper
 from .events import NYEventScraper
 from .people import NYPersonScraper
@@ -49,23 +42,17 @@
             "identifier": "2013-2014",
             "name": "2013 Regular Session"
         },
-<<<<<<< HEAD
-        '2017-2018': {
-            'display_name': '2017 Regular Session',
-            '_scraped_name': '2017',
-            'start_date': datetime.date(2017, 1, 4),
-            'end_date':   datetime.date(2017, 12, 31),
-=======
         {
             "_scraped_name": "2015",
             "identifier": "2015-2016",
             "name": "2015 Regular Session"
->>>>>>> b0c7c94b
         },
         {
             "_scraped_name": "2017",
             "identifier": "2017-2018",
-            "name": "2017 Regular Session"
+            "name": "2017 Regular Session",
+            "start_date": "2017-01-04",
+            "end_date": "2017-12-31",
         }
     ]
     ignored_scraped_sessions = [
