--- conflicted
+++ resolved
@@ -1403,22 +1403,15 @@
     border-radius: 3px;
 }
 
-
+#maptip {
+    height:420px;
+}
 
 #ie-chart-container table { display: none;}
 .x-axis line {
     fill: none;
     shape-rendering: crispEdges;
-<<<<<<< HEAD
-    stroke: rgb(80, 74, 69);
-}
-
-#maptip {
-    height:420px;
-}
-=======
     stroke: #504a45;
 }
 .x-axis path { display: none; }
 .x-axis text { fill: #504a45; }
->>>>>>> f022fc9f
