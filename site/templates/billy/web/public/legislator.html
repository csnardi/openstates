{% extends "billy/web/public/base.html" %}
{% load url from future %}
{% load staticfiles %}
{% load humanize %}
{% load customtags %}


{% block title %}
  {{legislator.full_name }} - 
  {{metadata.legislature_name}} -
  Open States
{% endblock %}

{% block headblock %}
    <link rel="canonical" href="{{legislator.get_absolute_url}}">
    <style>

#map{
    height:               300px;
    background:           #6699cc;
}

.find-your-shim {
    margin:               20px;
}

img {
    border:               0px solid #000000;
}

.overlay{
    background-color:     #679ee8;
    border:               2px solid #406391;
    text-size:            2em;
    color:                #FFFFFF;
    padding:              5px;
    -moz-border-radius:   5px;
    -webkit-border-radius:5px;
    opacity:              0.9;
}

/*
The .label styles are taken from
twitter/bootstrap [https://github.com/twitter/bootstrap/]
licensed under the Apache 2 license.
*/
.label {
    font-size: 10.998px;
    font-weight: bold;
    line-height: 14px;
    color: black;
    text-shadow: 0 -1px 0 rgba(0, 0, 0, 0.25);
    white-space: nowrap;
    vertical-align: baseline;
    background-color: #999999;
    padding: 1px 4px 2px;
    -webkit-border-radius: 3px;
     -moz-border-radius: 3px;
          border-radius: 3px;
}
.label a {
    color: white;
}

    </style>
    <script>
    $(document).ready(function(){
        var doc = $(document);
        doc.bind("keydown", "alt+j", function(){window.location = '{{legislator.get_admin_json_url}}'});
        });
    </script>
    <script type="text/javascript" src="http://maps.google.com/maps/api/js?sensor=true"></script>
    <script type="text/javascript" src="{% static "js/gmaps.js" %}"></script>
    <script type="text/javascript">
$(document).ready(function() {
    var map,
        has_located = false;
    $('img.legImg').error(function() {
        $(this).attr("src", "{% static "images/placeholder.png" %}");
    });
    map = new GMaps({
        div: '#map',
        lat: 38,
        lng: -97,
        zoom: 3
    });
    GMaps.geolocate({
        success: function(position) {
            /* map.drawOverlay({
                lat: position.coords.latitude,
                lng: position.coords.longitude,
                content: "<div class = 'overlay' >You are here</div>"
            }); */
            map.addControl({
                position: 'top_right',
                text: 'Where am I?',
                style: {
                    color:  '#000000;',
                    margin: '5px',
                    padding: '1px 6px',
                    border: 'solid 1px #717B87',
                    background: '#fff'
                },
                events: {
                    click: function(){
                        map.setCenter(
                            position.coords.latitude,
                            position.coords.longitude
                        );

                        if ( has_located )
                            return;

                        map.addMarker({
                            title: 'Current Position',
                            lat: position.coords.latitude,
                            lng: position.coords.longitude,
                            infoWindow: {
                                content: "<p>You are here</p>"
                            }
                        });
                        has_located = true;
                    }
                }
            });
        }
    });
    $.getJSON('/get_district/{{district_id}}', function(payload) {
        var data = payload.shape;
        map.setZoom(10);
        map.setCenter(
            payload.region.center_lat,
            payload.region.center_lon
        );
        for ( var n in data ) {
            for ( var j in data[n] ) {
                var bak_shape = data[n][j],
                    shape = [];
                for ( var node in bak_shape ) {
                    node = bak_shape[node];
                    shape.push([node[1], node[0]]);
                }
                polygon = map.drawPolygon({
                    paths:         shape,
                    strokeColor:   "#c7a7eb",
                    strokeOpacity: 1,
                    strokeWeight:  3,
                    fillColor:     "#7f6a96",
                    fillOpacity:   0.3
                });
            }
        }
        map.addControl({
            position: 'top_right',
            text: 'District Center',
            style: {
                color:  '#000000;',
                margin: '5px',
                padding: '1px 6px',
                border: 'solid 1px #717B87',
                background: '#fff'
            },
            events: {
                click: function(){
                    map.setCenter(
                        payload.region.center_lat,
                        payload.region.center_lon
                    );
                }
            }
        });
    });
});
    </script>
{% endblock %}

{% block content %}
        <div class="fullWidth mainModule legislator">
            <div class="medModule">
                <span class="tip sources">For more information on this legislator check out: <a href="http://influenceexplorer.com/politician/id/{{legislator.transparencydata_id}}?cycle=-1">influenceexplorer.com</a>, <a href="http://www.votesmart.org/bio.php?can_id={{legislator.votesmart_id}}">Project Vote Smart</a></span>
                <div class="sixCol colLt">
                    <img class="firstHalfModule legImg" src="http://static.openstates.org/photos/small/{{legislator.leg_id}}.jpg" />
                    <div class="eights">
                        <h2 class="withTip">{{legislator.full_name}}</h2>
                        <dl class="inlineList ">
                            <dt class="hidden">Party</dt>
                            <dd class="tip tipSm">{{legislator.party}}</dd>

                            <dt class="tip tipSm">District</dt>
                            <dd class="tip tipSm">{{legislator.district}}</dd>

                            <dt class="clear">Sessions Served:</dt>
                            <dd>
                            {% if legislator.active%}
                                {% for session in legislator.sessions_served %}
                                   {{session}}
                                {% endfor %}
                            {% else %}
                                {% for term, names in legislator.old_roles_manager.sessions_served.items %}
                                <ul>
                                    {% for name in names %}
                                    <li>{{name}}</li>
                                    {% endfor %}
                                </ul>
                                {% endfor %}
                            {% endif %}
                            </dd>

                        </dl>
                    </div>
                </div>
                <div class="sixCol colRt mapBorder">
                    <div id="map" class="withBorder"></div>
                </div>
                <div class="clear"></div>
            </div>
			{% if legislator.active %}
            <div class="sixCol colLt withDash clear">
                <p>
                    {% include "billy/web/public/bio_blurb.html" %}
                </p>
            </div>
            {% endif %}
            <div class="sixCol colRt">
                <ul>
                    {% for office in legislator.offices %}
                    <li class="fourths {% if forloop.first %} firstModule {% endif %}">
                        <h4 class="h5 withTip">{{office.name}}:</h4>
                        <address class="vcard">
                            <span class="adr">
                                <span class="street-address">{{office.address|linebreaks}}</span>
                            </span>
                            {% if office.phone %}
                            <div class="tel">
                                <span class="type smTitle">Phone:</span> {{office.phone}}
                            </div>
                            {% endif %}
                            {% if office.fax %}
                            <div class="fax">
                                <span class="type smTitle">Fax:</span> {{office.fax}}
                            </div>
                            {% endif %}
                            {% if office.email %}
                            <div class="email">
                                <span class="type smTitle">Email:</span> {{office.email}}
                            </div>
                            {% endif %}
                        </address>
                    </li>
                    {% empty %}
                    <li class="fourths firstModule">
                        <h4 class="h5">Contact Information Not Available</h4>
                    </li>
                    {% endfor %}
                    {% if legislator.email %}
                    <li>
                        <div>
                            <span class="email smTitle">Email: </span>
                            <a href="mailto:{{legislator.email}}">{{legislator.email}}</a>
                         </div>
                     </li>
                    {% endif %}
                </ul>
            </div>

            <div class="clear"></div>

        {% if not legislator.active %}
        <div class="fullWidth module clear">
            <div class="sevenCol colLt">
                <h3 class="moduleTitle">Former Roles</h3>
                <table>
                {% for role in legislator.old_roles_manager %}
                  <thead>
                    <tr>
                        <th>Term</th>
                        <th>Type</th>
                        <th>District</th>
                        <th>Party</th>
                        <th>Start</th>
                        <th>End</th>
                    </tr>
                  </thead>
                  <tr>
                    <td>{{role.term}}</td>
                    <td>{{role.type|title}}</td>
                    <td>{{role.district}}</td>
                    <td>{{role.party}}</td>
                    <td>{% if role.start_data %}{{role.start_date|date:"j, m Y"}}{% else %}{% endif %}</td>
                    <td>{% if role.end_data %}{{role.end_date|date:"j, m Y"}}{% else %}{% endif %}</td>
                  </tr>
                {% endfor %}
                </table>
                </div>
                <div class="clear"></div> 
            </div>
        </div>
        {% endif %}

        <div class="fullWidth module clear">
            <h3 class="moduleTitle">Media</h3>
            <div class="sevenCol colLt">

            <a class="textReplace rssIcon" href="{% url 'news_list_rss' abbr 'legislators' legislator.id legislator.slug %}">rss</a>
            <h4>News and Blog Coverage</h4>
            {% if not feed_entries.count %}
                <ul><li class="smModule">No news or blog items found yet.</li></ul>
              {% else %}
                {% for obj in feed_entries %}{% include feed_entry_template %}{% endfor %}
                {% if feed_entries_count %}
                    <a class="viewMore" href="{% url 'news_list' abbr 'legislators' legislator.id legislator.slug %}">View {{feed_entries_count|apnumber|capfirst}} More News Items</a>
                {% endif %}
            {% endif %}
            </div>
            <div class="clear"></div>
        </div>
        <div class="fullWidth module clear">
            <h3 class="moduleTitle">Committees</h3>
            <ul class="inlineThirds">
                {% for role in legislator.roles_manager %}
                {% if 'committee' in role %}
                <li class={% cycle "one" "two" "three" %}>{{ role.type|title }}
                    {% if 'committee_id' in role %}<a href="{% url 'committee' abbr role.committee_id %}">{{ role.committee_name }}</a>{% else %}{{ role.committee_name }}{% endif %}</li>
                {% endif %}
                {% endfor %}
            </ul>
            <div class="clear"></div>
        </div>
        <div class="fullWidth module">
            <h3 class="moduleTitle">Bills</h3>
            <div class="eightCol colLt">
                <a class="textReplace rssIcon" href="{% url 'legislator_sponsored_bills_rss' abbr legislator.id legislator.slug %}">rss</a>
                <h4>Sponsored Bills</h4>
                <ul>
                {% if sponsored_bills.count %}
                    {% for bill in sponsored_bills %}
                        <li>
                            <time datetime="" class="published" pubdate>{{bill.most_recent_action.date|date:"F d, Y"}}</time>
                            <h6 class="inlineTitle withTip"><a href="{{ bill.get_absolute_url }}">{{bill.bill_id}}</a> <span class="tip sideNote">{% for primary in bill.sponsors_manager.primary_list %}
                                {{ primary.name}}{% if not forloop.last %}, {% endif %}{% endfor %}</span></h6>
                            <p class="clear">{{bill.title}}</p>
                        </li>
                    {% endfor %}
                </ul>
                <a class="viewMore" href={% url 'legislator_sponsored_bills' abbr legislator.id legislator.slug %}>View More Bills</a>
                {% else %}
                    <li>No sponsored bills to display.</li>
                </ul>
                {% endif %}

            </div>
            <div class="fourCol colRt">
                <a class="textReplace rssIcon" href="{% url 'votes_list' abbr 'legislators' legislator.id %}rss/">rss</a>
                <h4 class="withTip">Votes</h4>
                {% if not legislator_votes %}No votes to display.
                {% else %}
                <table class="noPaddingTable voteChart">
                    <col width="200" />
                    <col width="80" />
                    <thead>
                        <tr id="titles">
                            <th class="invisible">Bill</th>
                            <th class="twoColFlow right">Legislator Vote</th>
                        </tr>
                    </thead>
                    <tbody>
                        {% for vote_value, vote in legislator_votes %}
                        <tr>
                            <td>
<<<<<<< HEAD
                                <time datetime="" class="published" pubdate>{{vote.date|date:"M j, Y"}}</time>
                                <a class="h5" href="{{ vote.get_absolute_url }}">{{vote.bill.bill_id|upper}} - {{vote.motion|truncatewords:30}}</a>
=======
                                <a href="{{ vote.get_absolute_url }}" style="font-size: 19px">{{vote.bill.bill_id|upper}}</a>
                                <time class="timeHeader" datetime="" class="published" pubdate>{{vote.date|date:"M j, Y"}}</time>
                                <p>{{vote.motion|truncatewords:30}}</p>
>>>>>>> d645af2c
                                <ul class="barChart">
                                    <li class="yes">
                                        <span class="tagValue" style="width:{{vote.yes_ratio}}%;"></span>
                                        <span class="tagNumber">{{vote.yes_count}} Yes</span> 
                                    </li> 
                                    <li class="no clear">
                                        <span class="tagValue" style="width:{{vote.no_ratio}}%;"></span>
                                        <span class="tagNumber">{{vote.no_count}} No</span>
                                    </li>   
                                </ul> 
                            </td>
                            <td class="right"><b>{{vote_value|title}}</b></td>
                        </tr>                         
                        {% endfor %}
                    </tbody>
                </table>
                <a class="viewMore" href="{% url 'votes_list' abbr 'legislators' legislator.id %}">View More Votes</a>
                {% endif %}
            </div>
            <div class="clear"></div>
        </div>
        <div class="fullWidth module">
            {% sources legislator %}
        </div>    
    </div>
{% endblock %}<|MERGE_RESOLUTION|>--- conflicted
+++ resolved
@@ -367,14 +367,10 @@
                         {% for vote_value, vote in legislator_votes %}
                         <tr>
                             <td>
-<<<<<<< HEAD
-                                <time datetime="" class="published" pubdate>{{vote.date|date:"M j, Y"}}</time>
-                                <a class="h5" href="{{ vote.get_absolute_url }}">{{vote.bill.bill_id|upper}} - {{vote.motion|truncatewords:30}}</a>
-=======
+
                                 <a href="{{ vote.get_absolute_url }}" style="font-size: 19px">{{vote.bill.bill_id|upper}}</a>
                                 <time class="timeHeader" datetime="" class="published" pubdate>{{vote.date|date:"M j, Y"}}</time>
                                 <p>{{vote.motion|truncatewords:30}}</p>
->>>>>>> d645af2c
                                 <ul class="barChart">
                                     <li class="yes">
                                         <span class="tagValue" style="width:{{vote.yes_ratio}}%;"></span>
