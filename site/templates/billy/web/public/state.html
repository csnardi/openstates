{% extends "billy/web/public/base.html" %}
{% load customtags %}
{% load staticfiles %}
{# load funfacts #}
{% load url from future %}

{% block title %}{{metadata.legislature_name}} - Open States{% endblock %}
{% block description %}{{metadata.legislature_name}}: Keep up to date with bills, legislators, votes, committees and events. {% endblock %}

{% block bodyclass %}{% endblock %}

{% block headblock %}
<link rel="canonical" href="{{metadata.get_absolute_url}}">
<link rel="stylesheet" href="{% static "maps/leaflet.css" %}" />
<!--[if lte IE 8]><link rel="stylesheet" href="{% static "maps/leaflet.ie.css" %}" /><![endif]-->
<script src="{% static "maps/leaflet.js" %}"></script>
<script src="{% static "maps/wax.leaf.min.js" %}"></script>
{% endblock %}

{% block content %}
    <div class="fullWidth">
        <div id="stateimg-{{metadata.abbr}}" class="stateTitle">
            <h2 class="withTip">{{metadata.legislature_name}}</h2>
            <p>{# funfact metadata.abbr #}</p>
        </div>
    </div>

    <div class="fullWidth module clear">
        <h3 class="moduleTitle">{% trans "Legislators" %}</h3>
        <div class="twoCol colLt withDash centeredText" id="totalLeg">
            <ul>
                {% for chamber in chambers %}
                 <li class="medModule">
                    <a href="{% url 'legislators' metadata.abbr %}?chamber={{chamber.type}}">
                        <h4 class="titleNumber withTip">{{ chamber.legislators.count }}<span>{{ chamber.title }}s</span></h4>
                    </a>
                    <ul class="tip noSpace">
                        {% for party, count in chamber.legislators.party_counts.items %}
                            <li>{{ count }} {{party}}</li>
                        {% endfor %}
                    </ul>
                 </li>
                 {% endfor %}

                 {# if unicameral, put the committee listing here too #}
                 {% if chambers|length == 1 %}
                 <li class="medModule">
                    <a href="{% url 'committees' metadata.abbr %}">
                        <h4 class="titleNumber withTip">{{chambers.0.committees_count}}<span>Committees</span></h4>
                    </a>
                </li>
                {% endif %}
            </ul>
        </div>
        <div class="fourCol colLtSm">
            <div class="mapbox" id="mapbox-{{abbr}}" style="width: 100%; height: 400px"></div>
            <span id="mbtooltip-{{abbr}}{{chamber.type}}"></span>
        </div>
        <div class="sixCol colRt">
            <p class="tip centeredText">{% trans "Click on a district to view corresponding legislators." %}</p>
            <div id="results_table"> </div>
        </div>
        <div class="clear"></div>
    </div>

{% include "billy/web/public/developer_state.html" %}

    {# hide committees module if unicameral #}
    {% if chambers|length > 1 %}
    <div class="fullWidth module clear">
        <h3 class="moduleTitle">{% trans "Committees" %}</h3>
            {% if  joint_committee_count %}
                <ul class="inlineThirds centeredText">
            {% else %}
                <ul class="inlineHalves centeredText">
            {% endif %}

            {% for chamber in chambers %}
                <a href="{% url 'committees' abbr %}?chamber={{chamber.type}}">
                <li class="{% cycle 'one' 'two' %} titleNumber withTip">
                {{ chamber.committees_count }}<span>{{ chamber.name }} Committees</span></li>
                </a>
            {% endfor %}
            {% if  joint_committee_count %}
            <a href="{% url 'committees' abbr %}?chamber=joint">
                <li class="three titleNumber withTip">{{ joint_committee_count }}<span>Joint Committees</span></li>
            </a>
            {% endif %}
        </ul>
        <div class="clear"></div>
    </div>
    {% endif %}

<<<<<<< HEAD
    <div class="fullWidth module">
        <h3 class="moduleTitle">{% trans "Bills" %}</h3>
=======

    <div class="fullWidth module">
    <h3 class="moduleTitle">Bills</h3>

>>>>>>> 2873a99c
    {% if chambers|length == 2 %}
    {# bicameral bill view, stacked passed/introduced - side by side chambers #}
        {% for chamber in chambers %}
        <div class="sixCol {% if forloop.first %} colLt {% else %} colRt {% endif %}">
            <h4>{{ chamber.name }}</h4>
            <div class="medModule">
<<<<<<< HEAD
                <span style="float: right"><a class="rssIcon" href="{% url 'bills_feed' abbr %}?status=passed_{{chamber.type}}&sort=passed_{{chamber.type}}""></a></span>
                <h5>{% trans "Recently Passed" %}</h5>
                <ul>
                {% if chamber.passed_bills %}
                    {% for bill in chamber.passed_bills %}
                        <li>
                            <time class="published">
                            {% if chamber.type == 'upper' %}
                                {{ bill.action_dates.passed_upper.date|date:"F d, Y" }}
                            {% else %}
                                {{ bill.action_dates.passed_lower.date|date:"F d, Y" }}
                            {% endif %}
                            </time>
                            <span class="inlineTitle h4 withTip"><a href="{{bill.get_absolute_url}}">{{ bill.bill_id }}</a>
                                <span class="tip sideNote">
                                    {% with sponsor=bill.sponsors_manager.first %}
                                        <a href="{{ sponsor.get_absolute_url }}">{{ sponsor.display_name }}</a>
                                    {% endwith %}
                                </span>
                            </span>
                            <p class="clear">{{ bill.title|truncatewords:50}}</p>
                        </li>
                    {% endfor %}
                    </ul>
                    <a class="viewMore" href="{% url 'bills' abbr %}?status=passed_{{chamber.type}}">
                        {% trans "View More Passed Bills" %}
                    </a>
                {% else %}
                    {% trans "No passed bills to display." %}
                {% endif %}
            </div>
            <span style="float: right"><a class="rssIcon" href="{% url 'bills_feed' abbr %}?chamber={{chamber.type}}&sort=first"></a></span>
            <h5>{% trans "Recently Introduced" %}</h5>
            <ul>
            {% if chamber.latest_bills %}
                {% for bill in chamber.latest_bills %}
                    <li>
                        <time class="published">{{ bill.action_dates.first|date:"F d, Y"}}</time>
                        <span class="inlineTitle h4 withTip"><a href="{{bill.get_absolute_url}}">{{bill.bill_id }}</a>
                            <span class="tip sideNote">
                                {% with sponsor=bill.sponsors_manager.first %}
                                    <a href="{{ sponsor.get_absolute_url }}">{{ sponsor.display_name }}</a>
                                {% endwith %}
                            </span>
                        </span>
                        <p class="clear">{{ bill.title|truncatewords:50}}</p>
                    </li>
                {% endfor %}
            {% else %}
                {% trans "No bills to display." %}
            {% endif %}
            </ul>
            <a class="viewMore" href="{% url 'bills' abbr %}?chamber={{chamber.type}}">
                {% trans "View More Bills" %}
            </a>
=======
                {% include "billy/web/public/_recently_passed.html" %}
            </div>
            {% include "billy/web/public/_recently_introduced.html" %}
>>>>>>> 2873a99c
        </div>
        {% endfor %}

    {% elif chambers|length == 1 %}
    {# unicameral bill module, side by side passed/introduced #}
        <div class="sixCol colLt">
<<<<<<< HEAD
            <span style="float: right"><a class="rssIcon" href="{% url 'bills_feed' abbr %}?status=passed_upper&sort=passed_upper"></a></span>
            <h5>{% trans "Recently Passed" %}</h5>
            <ul>
            {% if chambers.0.passed_bills %}
                {% for bill in chambers.0.passed_bills %}
                    <li>
                        <time class="published">
                        {{ bill.action_dates.passed_upper.date|date:"F d, Y" }}
                        </time>
                        <span class="inlineTitle h4 withTip"><a href="{{bill.get_absolute_url}}">{{ bill.bill_id }}</a>
                            <span class="tip sideNote">
                                {% with sponsor=bill.sponsors_manager.first %}
                                    <a href="{{ sponsor.get_absolute_url }}">{{ sponsor.display_name }}</a>
                                {% endwith %}
                            </span>
                        </span>
                        <p class="clear">{{ bill.title|truncatewords:50}}</p>
                    </li>
                {% endfor %}
            </ul>
            <a class="viewMore" href="{% url 'bills' abbr %}?status=passed_upper">{% trans "View More Passed Bills" %}</a>
            {% else %}
            {% trans "No passed bills to display." %}
            {% endif %}
        </div>
        <div class="sixCol colRt">
        <span style="float: right"><a class="rssIcon" href="{% url 'bills_feed' abbr %}?sort=first"></a></span>
            <h5>{% trans "Recently Introduced" %}</h5>
            <ul>
            {% if chambers.0.latest_bills %}
                {% for bill in chambers.0.latest_bills %}
                    <li>
                        <time class="published">{{ bill.action_dates.first|date:"F d, Y"}}</time>
                        <span class="inlineTitle h4 withTip"><a href="{{bill.get_absolute_url}}">{{bill.bill_id }}</a>
                            <span class="tip sideNote">
                                {% with sponsor=bill.sponsors_manager.first %}
                                    <a href="{{ sponsor.get_absolute_url }}">{{ sponsor.display_name }}</a>
                                {% endwith %}
                            </span>
                        </span>
                        <p class="clear">{{ bill.title|truncatewords:50}}</p>
                    </li>
                {% endfor %}
            {% else %}
                {% trans "No bills to display." %}
            {% endif %}
            </ul>
            <a class="viewMore" href="{% url 'bills' abbr %}">{% trans "View More Bills" %}</a>
=======
            {% include "billy/web/public/_recently_passed.html" with chamber=chambers.0 %}
        </div>
        <div class="sixCol colRt">
            {% include "billy/web/public/_recently_introduced.html" with chamber=chambers.0 %}
>>>>>>> 2873a99c
        </div>
    {% endif %}   {# end unicameral bill module #}

        <div class="clear"></div>
    </div>

    <div class="fullWidth module">
<<<<<<< HEAD
        <h3 class="moduleTitle">{% trans "Sessions" %}</h3>
=======
        <h3 class="moduleTitle">Available Sessions</h3>
>>>>>>> 2873a99c
        <table>
            <thead> <tr> <th>{% trans "Session" %}</th> <th>{% trans "Bills" %}</th> </tr> </thead>
            <tbody>
                {% for session in sessions %}
                {% if session.bill_count %}
                    <tr class="{% cycle 'odd' 'even' %}">
                       <td>{{session.name}}</td>
                       <td><a href="{% url 'bills' abbr %}?session={{session.id}}">{{session.bill_count}} {% trans "bills" %}</a></td>
                   </tr>
                {% endif %}
                {% endfor %}
        </table>
    </div>

<!-- mapbox interaction script -->
<script>
    var lower_url = 'http://a.tiles.mapbox.com/v3/mapbox.mapbox-light,sunlight.{{metadata.abbr}}lower.jsonp';
    var upper_url = 'http://a.tiles.mapbox.com/v3/mapbox.mapbox-light,sunlight.{{metadata.abbr}}upper.jsonp';
    var minMaxZooms = {
        'wi': [5, 12],
        'ca': [5, 12],
        'il': [6, 12],
        'md': [6, 12],
        'ut': [6, 12],
        'hi': [6, 12],
        'nh': [7, 12],
        'nc': [5, 12],
        'nj': [7, 12],
        'dc': [10, 17],
        'id': [5, 12],
        'az': [6, 12],
        'oh': [6, 12],
        'mn': [5, 12],
        'la': [6, 12],
        'tx': [5, 12],
        'ak': [3, 11],
        'de': [8, 15],
        'fl': [5, 13],
        'mt': [5, 12],
    };
    var mmzoom = minMaxZooms['{{metadata.abbr}}'];
    if(!mmzoom) {
        mmzoom = [5, 12];
    }
    var map = new L.Map('mapbox-{{metadata.abbr}}',
            {attributionControl:true, minZoom: mmzoom[0], maxZoom: mmzoom[1]});
    var layersControl = new L.Control.Layers(null, null, {collapsed: false});
    var marker;

    // check if state is in oneMapStates
    var oneMap = ['nj', 'dc', 'ne', 'az', 'id'].indexOf('{{metadata.abbr}}') !== -1;

    map.attributionControl.setPrefix('');

    if(!oneMap) {
        map.addControl(layersControl);
    }

    var wax_cb = function(tilejson) {
        // add to map
        var layer = new wax.leaf.connector(tilejson);
        map.addLayer(layer);
        map.setView(new L.LatLng(tilejson.center[1], tilejson.center[0]),
                    mmzoom[0]);

        // add to control
        var layerName;
        if (tilejson.grids[0].indexOf('lower') != -1) {
            layerName = 'lower';
        } else {
            layerName = 'upper';
        }
        layersControl.addBaseLayer(layer, layerName);

        // add events
        var container = $('#mbtooltip-{{metadata.abbr}}')[0];
        var events = {};
        events.on = function(arg) {
            var selLayer = $('input[name="leaflet-base-layers"]:checked').parent().text().trimLeft();
            if (selLayer === layerName) {
                container.innerHTML = arg.data.NAMELSAD;
            }
        }
        events.off = function(arg) {
            var selLayer = $('input[name="leaflet-base-layers"]:checked').parent().text().trimLeft();
            if (selLayer === layerName) {
                container.innerHTML = "";
            }
        }
        wax.leaf.interaction().map(map).tilejson(tilejson).on(events);
    }
    wax.tilejson(upper_url, wax_cb);
    if(!oneMap) {
        wax.tilejson(lower_url, wax_cb);
    }
    map.on('click', function(e) {
        var url = '/find_your_legislator/?state={{metadata.abbr}}&lat=' + e.latlng.lat + '&lon=' + e.latlng.lng;
        $("#results_table").load(url, fix_images);

        // create or move marker
        if (!marker) {
            marker = new L.Marker(e.latlng);
            map.addLayer(marker);
        } else {
            marker.setLatLng(e.latlng);
        }
    });
</script>

{% endblock %}<|MERGE_RESOLUTION|>--- conflicted
+++ resolved
@@ -1,6 +1,7 @@
 {% extends "billy/web/public/base.html" %}
 {% load customtags %}
 {% load staticfiles %}
+{% load i18n %}
 {# load funfacts #}
 {% load url from future %}
 
@@ -91,143 +92,27 @@
     </div>
     {% endif %}
 
-<<<<<<< HEAD
     <div class="fullWidth module">
         <h3 class="moduleTitle">{% trans "Bills" %}</h3>
-=======
-
-    <div class="fullWidth module">
-    <h3 class="moduleTitle">Bills</h3>
-
->>>>>>> 2873a99c
     {% if chambers|length == 2 %}
     {# bicameral bill view, stacked passed/introduced - side by side chambers #}
         {% for chamber in chambers %}
         <div class="sixCol {% if forloop.first %} colLt {% else %} colRt {% endif %}">
             <h4>{{ chamber.name }}</h4>
             <div class="medModule">
-<<<<<<< HEAD
-                <span style="float: right"><a class="rssIcon" href="{% url 'bills_feed' abbr %}?status=passed_{{chamber.type}}&sort=passed_{{chamber.type}}""></a></span>
-                <h5>{% trans "Recently Passed" %}</h5>
-                <ul>
-                {% if chamber.passed_bills %}
-                    {% for bill in chamber.passed_bills %}
-                        <li>
-                            <time class="published">
-                            {% if chamber.type == 'upper' %}
-                                {{ bill.action_dates.passed_upper.date|date:"F d, Y" }}
-                            {% else %}
-                                {{ bill.action_dates.passed_lower.date|date:"F d, Y" }}
-                            {% endif %}
-                            </time>
-                            <span class="inlineTitle h4 withTip"><a href="{{bill.get_absolute_url}}">{{ bill.bill_id }}</a>
-                                <span class="tip sideNote">
-                                    {% with sponsor=bill.sponsors_manager.first %}
-                                        <a href="{{ sponsor.get_absolute_url }}">{{ sponsor.display_name }}</a>
-                                    {% endwith %}
-                                </span>
-                            </span>
-                            <p class="clear">{{ bill.title|truncatewords:50}}</p>
-                        </li>
-                    {% endfor %}
-                    </ul>
-                    <a class="viewMore" href="{% url 'bills' abbr %}?status=passed_{{chamber.type}}">
-                        {% trans "View More Passed Bills" %}
-                    </a>
-                {% else %}
-                    {% trans "No passed bills to display." %}
-                {% endif %}
-            </div>
-            <span style="float: right"><a class="rssIcon" href="{% url 'bills_feed' abbr %}?chamber={{chamber.type}}&sort=first"></a></span>
-            <h5>{% trans "Recently Introduced" %}</h5>
-            <ul>
-            {% if chamber.latest_bills %}
-                {% for bill in chamber.latest_bills %}
-                    <li>
-                        <time class="published">{{ bill.action_dates.first|date:"F d, Y"}}</time>
-                        <span class="inlineTitle h4 withTip"><a href="{{bill.get_absolute_url}}">{{bill.bill_id }}</a>
-                            <span class="tip sideNote">
-                                {% with sponsor=bill.sponsors_manager.first %}
-                                    <a href="{{ sponsor.get_absolute_url }}">{{ sponsor.display_name }}</a>
-                                {% endwith %}
-                            </span>
-                        </span>
-                        <p class="clear">{{ bill.title|truncatewords:50}}</p>
-                    </li>
-                {% endfor %}
-            {% else %}
-                {% trans "No bills to display." %}
-            {% endif %}
-            </ul>
-            <a class="viewMore" href="{% url 'bills' abbr %}?chamber={{chamber.type}}">
-                {% trans "View More Bills" %}
-            </a>
-=======
                 {% include "billy/web/public/_recently_passed.html" %}
             </div>
             {% include "billy/web/public/_recently_introduced.html" %}
->>>>>>> 2873a99c
         </div>
         {% endfor %}
 
     {% elif chambers|length == 1 %}
     {# unicameral bill module, side by side passed/introduced #}
         <div class="sixCol colLt">
-<<<<<<< HEAD
-            <span style="float: right"><a class="rssIcon" href="{% url 'bills_feed' abbr %}?status=passed_upper&sort=passed_upper"></a></span>
-            <h5>{% trans "Recently Passed" %}</h5>
-            <ul>
-            {% if chambers.0.passed_bills %}
-                {% for bill in chambers.0.passed_bills %}
-                    <li>
-                        <time class="published">
-                        {{ bill.action_dates.passed_upper.date|date:"F d, Y" }}
-                        </time>
-                        <span class="inlineTitle h4 withTip"><a href="{{bill.get_absolute_url}}">{{ bill.bill_id }}</a>
-                            <span class="tip sideNote">
-                                {% with sponsor=bill.sponsors_manager.first %}
-                                    <a href="{{ sponsor.get_absolute_url }}">{{ sponsor.display_name }}</a>
-                                {% endwith %}
-                            </span>
-                        </span>
-                        <p class="clear">{{ bill.title|truncatewords:50}}</p>
-                    </li>
-                {% endfor %}
-            </ul>
-            <a class="viewMore" href="{% url 'bills' abbr %}?status=passed_upper">{% trans "View More Passed Bills" %}</a>
-            {% else %}
-            {% trans "No passed bills to display." %}
-            {% endif %}
-        </div>
-        <div class="sixCol colRt">
-        <span style="float: right"><a class="rssIcon" href="{% url 'bills_feed' abbr %}?sort=first"></a></span>
-            <h5>{% trans "Recently Introduced" %}</h5>
-            <ul>
-            {% if chambers.0.latest_bills %}
-                {% for bill in chambers.0.latest_bills %}
-                    <li>
-                        <time class="published">{{ bill.action_dates.first|date:"F d, Y"}}</time>
-                        <span class="inlineTitle h4 withTip"><a href="{{bill.get_absolute_url}}">{{bill.bill_id }}</a>
-                            <span class="tip sideNote">
-                                {% with sponsor=bill.sponsors_manager.first %}
-                                    <a href="{{ sponsor.get_absolute_url }}">{{ sponsor.display_name }}</a>
-                                {% endwith %}
-                            </span>
-                        </span>
-                        <p class="clear">{{ bill.title|truncatewords:50}}</p>
-                    </li>
-                {% endfor %}
-            {% else %}
-                {% trans "No bills to display." %}
-            {% endif %}
-            </ul>
-            <a class="viewMore" href="{% url 'bills' abbr %}">{% trans "View More Bills" %}</a>
-=======
             {% include "billy/web/public/_recently_passed.html" with chamber=chambers.0 %}
         </div>
         <div class="sixCol colRt">
             {% include "billy/web/public/_recently_introduced.html" with chamber=chambers.0 %}
->>>>>>> 2873a99c
         </div>
     {% endif %}   {# end unicameral bill module #}
 
@@ -235,11 +120,7 @@
     </div>
 
     <div class="fullWidth module">
-<<<<<<< HEAD
-        <h3 class="moduleTitle">{% trans "Sessions" %}</h3>
-=======
-        <h3 class="moduleTitle">Available Sessions</h3>
->>>>>>> 2873a99c
+        <h3 class="moduleTitle">{% trans "Available Sessions" %}</h3>
         <table>
             <thead> <tr> <th>{% trans "Session" %}</th> <th>{% trans "Bills" %}</th> </tr> </thead>
             <tbody>
