--- conflicted
+++ resolved
@@ -52,34 +52,6 @@
         </ul>
         <div class="clear"></div>
     </div>
-<<<<<<< HEAD
-     <div class="fullWidth module">
-            <h3 class="moduleTitle">Bills</h3>
-            <div class="sixCol colLt">
-                <h4>{{ metadata.upper_chamber_name }}<span class="tip sideNote">({{chambers.0.bills_count}})</span></h4>
-                <div class="medModule">
-                    <span class="textReplace rssIcon"><a href="{% url 'bills_passed_upper_rss' abbr %}">rss</a></span>
-                    <h5>Recently Passed</h5>
-                    <ul>
-                    {% with passed_upper=recent_actions.passed_upper %}
-                    {% if passed_upper %}
-                        {% for bill in passed_upper %}
-                            <li>
-                                <time datetime="" class="published" pubdate>{{ bill.actions_manager.latest_passed_upper.date|date:"F d, Y" }}</time>
-                                <span class="inlineTitle h4 withTip"><a href="{% url 'bill' abbr bill.id %}">{{ bill.bill_id }}</a><span class="tip sideNote">{{ bill.sponsors.first_primary.name }}</span></span>
-                                <p class="clear">{{ bill.title|truncatewords:50}}</p>
-                            </li>
-                        {% endfor %}
-                        </ul>
-                        <a class="viewMore" href="{% url 'bills_passed_upper' abbr %}">View More Passed Bills</a>
-                    {% else %}
-                      No passed bills to display.
-                    {% endif %}
-                    {% endwith %}
-                </div>
-                <span class="textReplace rssIcon"><a href="{% url 'bills_introduced_upper_rss' abbr %}">rss</a></span>
-                <h5>Recently Introduced</h5>
-=======
 
     <div class="fullWidth module">
         <h3 class="moduleTitle">Bills</h3>
@@ -88,7 +60,6 @@
             <div class="medModule">
                 <span style="float: right"><a href="{% url 'bills_passed_upper_rss' abbr %}">rss</a></span>
                 <h5>Recently Passed</h5>
->>>>>>> fbec4215
                 <ul>
                 {% with passed_upper=recent_actions.passed_upper %}
                 {% if passed_upper %}
@@ -106,32 +77,6 @@
                 {% endif %}
                 {% endwith %}
             </div>
-<<<<<<< HEAD
-            <div class="sixCol colRt">
-                <h4>{{ metadata.lower_chamber_name }}<span class="tip sideNote">({{chambers.1.bills_count}})</span></h4>
-                <div class="medModule">
-                    <span class="textReplace rssIcon"><a href="{% url 'bills_passed_lower_rss' abbr %}">rss</a></span>
-                    <h5>Recently Passed</h5>
-                    <ul>
-                    {% with passed_lower=recent_actions.passed_lower %}
-                    {% if passed_lower %}
-                        {% for bill in passed_lower %}
-                        <li>
-                            <time datetime="" class="published" pubdate>{{ bill.actions_manager.latest_passed_lower.date|date:"F d, Y"}}</time>
-                            <span class="inlineTitle h4 withTip"><a href="{% url 'bill' abbr bill.id %}">{{bill.bill_id }}</a> <span class="tip sideNote">{{ bill.sponsors.first_primary.name }}</span></span>
-                            <p class="clear">{{ bill.title|truncatewords:50}}</p>
-                        </li>
-                    {% endfor %}
-                    </ul>
-                    <a class="viewMore" href="{% url 'bills_passed_lower' abbr %}">View More Passed Bills</a>
-                    {% else %}
-                      No passed bills to display.
-                    {% endif %}
-                    {% endwith %}
-                </div>
-                <span class="textReplace rssIcon"><a href="{% url 'bills_introduced_lower_rss' abbr %}">rss</a></span>
-                <h5>Recently Introduced</h5>
-=======
             <span style="float: right"><a href="{% url 'bills_introduced_upper_rss' abbr %}">rss</a></span>
             <h5>Recently Introduced</h5>
             <ul>
@@ -156,7 +101,6 @@
             <div class="medModule">
                 <span style="float: right"><a href="{% url 'bills_passed_lower_rss' abbr %}">rss</a></span>
                 <h5>Recently Passed</h5>
->>>>>>> fbec4215
                 <ul>
                 {% with passed_lower=recent_actions.passed_lower %}
                 {% if passed_lower %}
