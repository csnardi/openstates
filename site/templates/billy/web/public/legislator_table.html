{% load url from future %}
{% load i18n %}
    <table id="main-table">
        <thead>
            <tr id="title">
<<<<<<< HEAD
                <th class="invisible">Picture</th>
                <th class="sort"><a class="block" href="?chamber={{chamber}}&abbr={{abbr}}&key=last_name&order={{ sort_order }}">Last Name</a></th>
                <th class="sort"><a class="block" href="?chamber={{chamber}}&abbr={{abbr}}&key=last_name&order={{ sort_order }}">Name</a></th>
                <th class="sort"><a class="block" href="?chamber={{chamber}}&abbr={{abbr}}&key=district&order={{ sort_order }}">District</a></th>
                <th class="sort"><a class="block" href="?chamber={{chamber}}&abbr={{abbr}}&key=party&order={{ sort_order }}">Party</a></th>
=======
                <th class="invisible">{% trans "Picture" %}</th>
                <th class="sort"><a class="block" href="?chamber={{chamber}}&abbr={{abbr}}&key=last_name&order={{ sort_order }}">{% trans "Name" %}</a></th>
                <th class="sort"><a class="block" href="?chamber={{chamber}}&abbr={{abbr}}&key=district&order={{ sort_order }}">{% trans "District" %}</a></th>
                <th class="sort"><a class="block" href="?chamber={{chamber}}&abbr={{abbr}}&key=party&order={{ sort_order }}">{% trans "Party" %}</a></th>
>>>>>>> a635e582
                {% if show_chamber_column %}
                <th class="sort"><a class="block" href="?chamber={{chamber}}&abbr={{abbr}}&key=chamber&order={{ sort_order }}">{% trans "Chamber" %}</a></th>
                {% endif %}
            </tr>
        </thead>
        <tbody>
            {% for obj in legislators %}
            <tr class="{% cycle odd,even %}">
                <td><img class="legImgSmall" src="http://static.openstates.org/photos/xsmall/{{ obj.leg_id }}.jpg"/></td>
                <td class="hidden">{{obj.last_name}}</td>
                <td><a href="{{ obj.get_absolute_url }}">{{ obj.full_name }}</a></td>
                <td>{{ obj.district }}</td>
                <td>{{ obj.party }}</td>
                {% if show_chamber_column %}
                <td>{{ obj.chamber_name }}</td>
                {% endif %}
            </tr>
            {% endfor %}
        </tbody>
    </table><|MERGE_RESOLUTION|>--- conflicted
+++ resolved
@@ -3,18 +3,11 @@
     <table id="main-table">
         <thead>
             <tr id="title">
-<<<<<<< HEAD
-                <th class="invisible">Picture</th>
-                <th class="sort"><a class="block" href="?chamber={{chamber}}&abbr={{abbr}}&key=last_name&order={{ sort_order }}">Last Name</a></th>
-                <th class="sort"><a class="block" href="?chamber={{chamber}}&abbr={{abbr}}&key=last_name&order={{ sort_order }}">Name</a></th>
-                <th class="sort"><a class="block" href="?chamber={{chamber}}&abbr={{abbr}}&key=district&order={{ sort_order }}">District</a></th>
-                <th class="sort"><a class="block" href="?chamber={{chamber}}&abbr={{abbr}}&key=party&order={{ sort_order }}">Party</a></th>
-=======
                 <th class="invisible">{% trans "Picture" %}</th>
+                <th class="sort"><a class="block" href="?chamber={{chamber}}&abbr={{abbr}}&key=last_name&order={{ sort_order }}">{% trans "Last Name" %}</a></th>
                 <th class="sort"><a class="block" href="?chamber={{chamber}}&abbr={{abbr}}&key=last_name&order={{ sort_order }}">{% trans "Name" %}</a></th>
                 <th class="sort"><a class="block" href="?chamber={{chamber}}&abbr={{abbr}}&key=district&order={{ sort_order }}">{% trans "District" %}</a></th>
                 <th class="sort"><a class="block" href="?chamber={{chamber}}&abbr={{abbr}}&key=party&order={{ sort_order }}">{% trans "Party" %}</a></th>
->>>>>>> a635e582
                 {% if show_chamber_column %}
                 <th class="sort"><a class="block" href="?chamber={{chamber}}&abbr={{abbr}}&key=chamber&order={{ sort_order }}">{% trans "Chamber" %}</a></th>
                 {% endif %}
