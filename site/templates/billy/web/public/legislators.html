--- conflicted
+++ resolved
@@ -8,7 +8,6 @@
 <script>
 $(document).ready(function() {
     clickable_rows("#main-table tbody tr");
-<<<<<<< HEAD
 
     $('img.legImgSmall').error(function() {
             $(this).attr("src", "{% static "images/placeholder.png" %}").attr(
@@ -48,9 +47,6 @@
     // Run the initial setup.
     doc.trigger('pjax:complete');
 
-=======
-    fix_images();
->>>>>>> 6d5531c9
 });
 </script>
 {% endblock %}
