--- conflicted
+++ resolved
@@ -38,8 +38,6 @@
 
         });
     </script>
-<<<<<<< HEAD
-=======
     <style>
     /* Style the flag drop-down menu.*/
     img.flag {
@@ -68,8 +66,6 @@
         margin-right: 0px;
     }
     </style>
-{% block headblock %}{% endblock %}
->>>>>>> e92a3b08
     <!--[if lt IE 9]>
     <script src="//html5shiv.googlecode.com/svn/trunk/html5.js"></script>
     <![endif]-->
