--- conflicted
+++ resolved
@@ -154,13 +154,10 @@
                     {% for sponsor in bill.sponsors_manager.first_fifteen %}
                         {% if sponsor.leg_id %}
                             <li><a href="{{ sponsor.get_absolute_url }}">{{ sponsor.display_name }}</a>
-<<<<<<< HEAD
-                                <span class="tip sponsor-type">({{ sponsor.context_role.party }}) Dist. {{ sponsor.context_role.district }}</span>
-=======
+                                <span class="tip sponsor-type">({{ sponsor.context_role.party }}) {% trans "Dist." %} {{ sponsor.context_role.district }}</span>
                             {% if sponsor.active %}
                             <span class="tip sponsor-type">({{ sponsor.party }}) {% trans "Dist." %} {{ sponsor.district }}</span>
                             {% endif %}
->>>>>>> a635e582
                         {% else %}
                             {% if sponsor.committee_id %}
                                 <li><a href="{% url 'committee' abbr sponsor.committee_id %}">{{ sponsor.name }}</a>
@@ -175,13 +172,10 @@
                         {% for sponsor in remainder %}
                         {% if sponsor.leg_id %}
                             <li><a href="{{ sponsor.get_absolute_url }}">{{ sponsor.display_name }}</a>
-<<<<<<< HEAD
-                                <span class="tip sponsor-type">({{ sponsor.context_role.party }}) Dist. {{ sponsor.context_role.district }}</span>
-=======
+                                <span class="tip sponsor-type">({{ sponsor.context_role.party }}) {% trans "Dist." %} {{ sponsor.context_role.district }}</span>
                             {% if sponsor.active %}
                             <span class="tip sponsor-type">({{ sponsor.party }}) {% trans "Dist." %} {{ sponsor.district }}</span>
                             {% endif %}
->>>>>>> a635e582
                         {% else %}
                             {% if sponsor.committee_id %}
                                 <li><a href="{% url 'committee' abbr sponsor.committee_id %}">{{ sponsor.name }}</a>
