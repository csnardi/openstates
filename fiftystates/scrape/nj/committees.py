--- conflicted
+++ resolved
@@ -13,13 +13,9 @@
 
     def scrape(self, chamber, year):
         self.save_errors=False
-<<<<<<< HEAD
-        if year < 2009:
-            raise NoDataForPeriod(year)
-=======
 
         if year < 1996:
-            raise NoDataForYear(year)
+            raise NoDataForPeriod(year)
         elif year == 1996:
             year_abr = 9697
         elif year == 1998:
@@ -28,7 +24,6 @@
             year_abr = year
 
         session = (int(year) - 2010) + 214
->>>>>>> 128a06a2
 
         if chamber == 'upper':
             self.scrape_committees(year_abr, session)
