import re

from fiftystates.scrape import NoDataForYear
from fiftystates.scrape.legislators import LegislatorScraper, Legislator
from fiftystates.scrape.tx.utils import clean_committee_name

import lxml.html


class TXLegislatorScraper(LegislatorScraper):
    state = 'tx'

    def scrape(self, chamber, year):
        if year != '2009':
            raise NoDataForYear

        if chamber == 'upper':
            chamber_type = 'S'
        else:
            chamber_type = 'H'

        url = ("http://www.legdir.legis.state.tx.us/members.aspx?type=%s" %
               chamber_type)
        with self.urlopen(url) as page:
            root = lxml.html.fromstring(page)

            for li in root.xpath('//ul[@class="options"]/li'):
                member_url = re.match(r"goTo\('(MemberInfo[^']+)'\);",
                                      li.attrib['onclick']).group(1)
                member_url = ("http://www.legdir.legis.state.tx.us/" +
                              member_url)
                self.scrape_member(chamber, year, member_url)

    def scrape_member(self, chamber, year, member_url):
        with self.urlopen(member_url) as page:
            root = lxml.html.fromstring(page)
            root.make_links_absolute(member_url)

            sdiv = root.xpath('//div[@class="subtitle"]')[0]
            table = sdiv.getnext()

            photo_url = table.xpath('//img[@id="ctl00_ContentPlaceHolder1'
                                    '_imgMember"]')[0].attrib['src']

            td = table.xpath('//td[@valign="top"]')[0]
            full_name = td.xpath('string(//div[2]/strong)').strip()
<<<<<<< HEAD
            district = td.xpath('string(//div[3])').strip()
=======

            district = td.xpath('string(//div[3])').strip()
            district = district.replace('District ', '')
>>>>>>> 83752706

            party = td.xpath('string(//div[4])').strip()[0]
            if party == 'D':
                party = 'Democrat'
            elif party == 'R':
                party = 'Republican'

            leg = Legislator('81', chamber, district, full_name,
                             party=party, photo_url=photo_url)

            leg.add_source(member_url)

            comm_div = root.xpath('//div[string() = "Committee Membership:"]'
                                  '/following-sibling::div'
                                  '[@class="rcwcontent"]')[0]

            for br in comm_div.xpath('*/br'):
                if br.tail:
                    leg.add_role('committee member', '81', chamber=chamber,
                                 committee=br.tail.strip())

            self.save_legislator(leg)<|MERGE_RESOLUTION|>--- conflicted
+++ resolved
@@ -44,13 +44,9 @@
 
             td = table.xpath('//td[@valign="top"]')[0]
             full_name = td.xpath('string(//div[2]/strong)').strip()
-<<<<<<< HEAD
-            district = td.xpath('string(//div[3])').strip()
-=======
 
             district = td.xpath('string(//div[3])').strip()
             district = district.replace('District ', '')
->>>>>>> 83752706
 
             party = td.xpath('string(//div[4])').strip()[0]
             if party == 'D':
